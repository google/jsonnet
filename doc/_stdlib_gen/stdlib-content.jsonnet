local html = import 'html.libsonnet';

{
  intro: html.paragraphs([
    |||
      This page describes the functions available in Jsonnet's standard library, i.e. the object
      implicitly bound to the <code>std</code> variable. Some of the standard library functions
      can be implemented in Jsonnet. Their code can be found in the <tt>std.jsonnet</tt> file.
      The behavior of some of the other functions, i.e. the ones that expose extra functionality
      not otherwise available to programmers, is described formally in the <a href="/language/spec.html">specification</a>.
    |||,
    |||
      The standard library is implicitly added to all Jsonnet programs by enclosing them in a
      local construct. For example, if the program given by the user is <code>{x: "foo"}</code>,
      then the actual code executed would be <code>local std = { ... }; {x: "foo"}</code>. The
      functions in the standard library are all hidden fields of the <code>std</code> object.
    |||,
    |||
      Note: Some of these functions marked available since v0.10.0 were actually available earlier.
    |||,
  ]),
  prefix: 'std',
  groups: [
    {
      name: 'External Variables',
      id: 'ext_vars',
      fields: [
        {
          name: 'extVar',
          params: ['x'],
          availableSince: '0.10.0',
          description: 'If an external variable with the given name was defined, return its string value. Otherwise, raise an error.',
        },
      ],
    },
    {
      name: 'Types and Reflection',
      id: 'types_reflection',
      fields: [
        {
          name: 'thisFile',
          availableSince: '0.10.0',
          description: 'Note that this is a field. It contains the current Jsonnet filename as a string.',
        },
        {
          name: 'type',
          params: ['x'],
          availableSince: '0.10.0',
          description: html.paragraphs([
            |||
              Return a string that indicates the type of the value. The possible return values are:
              "array", "boolean", "function", "null", "number", "object", and "string".
            |||,
            |||
              The following functions are also available and return a boolean:
              <code>std.isArray(v)</code>, <code>std.isBoolean(v)</code>, <code>std.isFunction(v)</code>,
              <code>std.isNumber(v)</code>, <code>std.isObject(v)</code>, and
              <code>std.isString(v)</code>.
            |||,
          ]),
        },
        {
          name: 'length',
          params: ['x'],
          availableSince: '0.10.0',
          description: |||
            Depending on the type of the value given, either returns the number of elements in the
            array, the number of codepoints in the string, the number of parameters in the function, or
            the number of fields in the object. Raises an error if given a primitive value, i.e.
            <code>null</code>, <code>true</code> or <code>false</code>.
          |||,
        },
        {
          name: 'prune',
          params: ['a'],
          availableSince: '0.10.0',
          description: |||
            Recursively remove all "empty" members of <code>a</code>. "Empty" is defined as zero
            length `arrays`, zero length `objects`, or `null` values.
            The argument <code>a</code> may have any type.
          |||,
        },
      ],
    },
    {
      name: 'Mathematical Utilities',
      id: 'math',
      intro: [
        |||
          <p>
              The following mathematical functions are available:
          </p>
          <ul>
              <ul><code>std.abs(n)</code></ul>
              <ul><code>std.sign(n)</code></ul>
              <ul><code>std.max(a, b)</code></ul>
              <ul><code>std.min(a, b)</code></ul>
              <ul><code>std.pow(x, n)</code></ul>
              <ul><code>std.exp(x)</code></ul>
              <ul><code>std.log(x)</code></ul>
              <ul><code>std.exponent(x)</code></ul>
              <ul><code>std.mantissa(x)</code></ul>
              <ul><code>std.floor(x)</code></ul>
              <ul><code>std.ceil(x)</code></ul>
              <ul><code>std.sqrt(x)</code></ul>
              <ul><code>std.sin(x)</code></ul>
              <ul><code>std.cos(x)</code></ul>
              <ul><code>std.tan(x)</code></ul>
              <ul><code>std.asin(x)</code></ul>
              <ul><code>std.acos(x)</code></ul>
              <ul><code>std.atan(x)</code></ul>
              <ul><code>std.round(x)</code></ul>
          </ul>
          <p>
              The function <code>std.mod(a, b)</code> is what the % operator is desugared to. It performs
              modulo arithmetic if the left hand side is a number, or if the left hand side is a string,
              it does Python-style string formatting with <code>std.format()</code>.
          </p>
        |||,
      ],
      fields: [
        {
          name: 'clamp',
          params: ['x', 'minVal', 'maxVal'],
          availableSince: '0.15.0',
          description: |||
            Clamp a value to fit within the range [<code>minVal</code>, <code>maxVal</code>].
            Equivalent to <code>std.max(minVal, std.min(x, maxVal))</code>.
          |||,
          examples: [
            {
              input: 'std.clamp(-3, 0, 5)',
              output: std.clamp(-3, 0, 5),
            },
            {
              input: 'std.clamp(4, 0, 5)',
              output: std.clamp(4, 0, 5),
            },
            {
              input: 'std.clamp(7, 0, 5)',
              output: std.clamp(7, 0, 5),
            },
          ],
        },

      ],
    },
    {
      name: 'Assertions and Debugging',
      id: 'assertions_debugging',
      fields: [
        {
          name: 'assertEqual',
          params: ['a', 'b'],
          availableSince: '0.10.0',
          description: 'Ensure that <code>a == b</code>. Returns <code>true</code> or throws an error message.',
        },
      ],
    },
    {
      name: 'String Manipulation',
      id: 'string',
      fields: [
        {
          name: 'toString',
          params: ['a'],
          availableSince: '0.10.0',
          description: |||
            Convert the given argument to a string.
          |||,
        },
        {
          name: 'codepoint',
          params: ['str'],
          availableSince: '0.10.0',
          description: |||
            Returns the positive integer representing the unicode codepoint of the character in the
            given single-character string. This function is the inverse of <code>std.char(n)</code>.
          |||,
        },
        {
          name: 'char',
          params: ['n'],
          availableSince: '0.10.0',
          description: |||
            Returns a string of length one whose only unicode codepoint has integer id <code>n</code>.
            This function is the inverse of <code>std.codepoint(str)</code>.
          |||,
        },
        {
          name: 'substr',
          params: ['str', 'from', 'len'],
          availableSince: '0.10.0',
          description: |||
            Returns a string that is the part of <code>s</code> that starts at offset <code>from</code>
            and is <code>len</code> codepoints long. If the string <code>s</code> is shorter than
            <code>from+len</code>, the suffix starting at position <code>from</code> will be returned.
          |||,
        },
        {
          name: 'findSubstr',
          params: ['pat', 'str'],
          availableSince: '0.10.0',
          description: |||
            Returns an array that contains the indexes of all occurrences of <code>pat</code> in
            <code>str</code>.
          |||,
        },
        {
          name: 'startsWith',
          params: ['a', 'b'],
          availableSince: '0.10.0',
          description: |||
            Returns whether the string a is prefixed by the string b.
          |||,
        },
        {
          name: 'endsWith',
          params: ['a', 'b'],
          availableSince: '0.10.0',
          description: |||
            Returns whether the string a is suffixed by the string b.
          |||,
        },
        {
          name: 'stripChars',
          params: ['str', 'chars'],
          availableSince: '0.15.0',
          description: |||
            Removes characters <code>chars</code> from the beginning and from the end of <code>str</code>.
          |||,
          examples: [
            {
              input: 'std.stripChars(" test test test     ", " ")',
              output: std.stripChars(' test test test     ', ' '),
            },
            {
              input: 'std.stripChars("aaabbbbcccc", "ac")',
              output: std.stripChars('aaabbbbcccc', 'ac'),
            },
            {
              input: 'std.stripChars("cacabbbbaacc", "ac")',
              output: std.stripChars('cacabbbbaacc', 'ac'),
            },
          ],
        },
        {
          name: 'lstripChars',
          params: ['str', 'chars'],
          availableSince: '0.15.0',
          description: |||
            Removes characters <code>chars</code> from the beginning of <code>str</code>.
          |||,
          examples: [
            {
              input: 'std.lstripChars(" test test test     ", " ")',
              output: std.lstripChars(' test test test     ', ' '),
            },
            {
              input: 'std.lstripChars("aaabbbbcccc", "ac")',
              output: std.lstripChars('aaabbbbcccc', 'ac'),
            },
            {
              input: 'std.lstripChars("cacabbbbaacc", "ac")',
              output: std.lstripChars('cacabbbbaacc', 'ac'),
            },
          ],
        },
        {
          name: 'rstripChars',
          params: ['str', 'chars'],
          availableSince: '0.15.0',
          description: |||
            Removes characters <code>chars</code> from the end of <code>str</code>.
          |||,
          examples: [
            {
              input: 'std.rstripChars(" test test test     ", " ")',
              output: std.rstripChars(' test test test     ', ' '),
            },
            {
              input: 'std.rstripChars("aaabbbbcccc", "ac")',
              output: std.rstripChars('aaabbbbcccc', 'ac'),
            },
            {
              input: 'std.rstripChars("cacabbbbaacc", "ac")',
              output: std.rstripChars('cacabbbbaacc', 'ac'),
            },
          ],
        },
        {
          name: 'split',
          params: ['str', 'c'],
          availableSince: '0.10.0',
          description: [
            html.p({}, |||
              Split the string <code>str</code> into an array of strings, divided by the string
              <code>c</code>.
            |||),
            html.p({}, |||
              Note: Versions up to and including 0.18.0 require <code>c</code> to be a single character.
            |||),
          ],
          examples: [
            {
              input: @'std.split("foo/_bar", "/_")',
              output: std.split('foo/_bar', '/_'),
            },
            {
              input: @'std.split("/_foo/_bar", "/_")',
              output: std.split('/_foo/_bar', '/_'),
            },
          ],
        },
        {
          name: 'splitLimit',
          params: ['str', 'c', 'maxsplits'],
          availableSince: '0.10.0',
          description: [
            html.p({}, |||
              As <code>std.split(str, c)</code> but will stop after <code>maxsplits</code> splits, thereby the largest
              array it will return has length <code>maxsplits + 1</code>. A limit of <code>-1</code> means unlimited.
            |||),
            html.p({}, |||
              Note: Versions up to and including 0.18.0 require <code>c</code> to be a single character.
            |||),
          ],
          examples: [
            {
              input: @'std.splitLimit("foo/_bar", "/_", 1)',
              output: std.splitLimit('foo/_bar', '/_', 1),
            },
            {
              input: @'std.splitLimit("/_foo/_bar", "/_", 1)',
              output: std.splitLimit('/_foo/_bar', '/_', 1),
            },
          ],
        },
        {
          name: 'splitLimitR',
          params: ['str', 'c', 'maxsplits'],
          availableSince: '0.19.0',
          description: 'As <code>std.splitLimit(str, c, maxsplits)</code> but will split from right to left.',
          examples: [
            {
              input: @'std.splitLimitR("/_foo/_bar", "/_", 1)',
              output: std.splitLimitR('/_foo/_bar', '/_', 1),
            },
          ],
        },
        {
          name: 'strReplace',
          params: ['str', 'from', 'to'],
          availableSince: '0.10.0',
          description: |||
            Returns a copy of the string in which all occurrences of string <code>from</code> have been
            replaced with string <code>to</code>.
          |||,
          examples: [
            {
              input: @"std.strReplace('I like to skate with my skateboard', 'skate', 'surf')",
              output: std.strReplace('I like to skate with my skateboard', 'skate', 'surf'),
            },
          ],
        },
        {
          name: 'isEmpty',
          params: ['str'],
          availableSince: '0.20.0',
          description: |||
            Returns true if the the given string is of zero length.
          |||,
        },
        {
          name: 'equalsIgnoreCase',
          params: ['str1', 'str2'],
          availableSince: 'upcoming',
          description: |||
            Returns true if the the given <code>str1</code> is equal to <code>str2</code> by doing case insensitive comparison, false otherwise.
          |||,
        },
        {
          name: 'asciiUpper',
          params: ['str'],
          availableSince: '0.10.0',
          description: |||
            Returns a copy of the string in which all ASCII letters are capitalized.
          |||,
          examples: [
            {
              input: "std.asciiUpper('100 Cats!')",
              output: std.asciiUpper('100 Cats!'),
            },
          ],
        },
        {
          name: 'asciiLower',
          params: ['str'],
          availableSince: '0.10.0',
          description: |||
            Returns a copy of the string in which all ASCII letters are lower cased.
          |||,
          examples: [
            {
              input: "std.asciiLower('100 Cats!')",
              output: std.asciiLower('100 Cats!'),
            },
          ],
        },
        {
          name: 'stringChars',
          params: ['str'],
          availableSince: '0.10.0',
          description: |||
            Split the string <code>str</code> into an array of strings, each containing a single
            codepoint.
          |||,
          examples: [
            {
              input: 'std.stringChars("foo")',
              output: std.stringChars('foo'),
            },
          ],
        },
        {
          name: 'format',
          params: ['str', 'vals'],
          availableSince: '0.10.0',
          description: |||
            Format the string <code>str</code> using the values in <code>vals</code>. The values can be
            an array, an object, or in other cases are treated as if they were provided in a singleton
            array. The string formatting follows the <a
            href="https://docs.python.org/2/library/stdtypes.html#string-formatting">same rules</a> as
            Python. The <code>%</code> operator can be used as a shorthand for this function.
          |||,
          examples: [
            {
              input: 'std.format("Hello %03d", 12)',
              output: std.format('Hello %03d', 12),
            },
            {
              input: '"Hello %03d" % 12',
              output: 'Hello %03d' % 12,
            },
            {
              input: '"Hello %s, age %d" % ["Foo", 25]',
              output: 'Hello %s, age %d' % ['Foo', 25],
            },
            {
              input: '"Hello %(name)s, age %(age)d" % {age: 25, name: "Foo"}',
              output: 'Hello %(name)s, age %(age)d' % { age: 25, name: 'Foo' },
            },
          ],
        },
        {
          name: 'escapeStringBash',
          params: ['str'],
          availableSince: '0.10.0',
          description: |||
            Wrap <code>str</code> in single quotes, and escape any single quotes within <code>str</code>
            by changing them to a sequence <tt>'"'"'</tt>. This allows injection of arbitrary strings
            as arguments of commands in bash scripts.
          |||,
        },
        {
          name: 'escapeStringDollars',
          params: ['str'],
          availableSince: '0.10.0',
          description: |||
            Convert $ to $$ in <code>str</code>. This allows injection of arbitrary strings into
            systems that use $ for string interpolation (like Terraform).
          |||,
        },
        {
          name: 'escapeStringJson',
          params: ['str'],
          availableSince: '0.10.0',
          description: |||
            Convert <code>str</code> to allow it to be embedded in a JSON representation, within a
            string. This adds quotes, escapes backslashes, and escapes unprintable characters.
          |||,
          examples: [
            {
              input: |||
                local description = "Multiline\nc:\\path";
                "{name: %s}" % std.escapeStringJson(description)
              |||,
              output: (
                local description = 'Multiline\nc:\\path';
                '{name: %s}' % std.escapeStringJson(description)
              ),
            },
          ],
        },
        {
          name: 'escapeStringPython',
          params: ['str'],
          availableSince: '0.10.0',
          description: |||
            Convert <code>str</code> to allow it to be embedded in Python. This is an alias for
            <code>std.escapeStringJson</code>.
          |||,
        },
        {
          name: 'escapeStringXml',
          params: ['str'],
          availableSince: '0.10.0',
          description: |||
            Convert <code>str</code> to allow it to be embedded in XML (or HTML). The following replacements are made:
            <pre>
            {
              "&lt;": "&amp;lt;",
              "&gt;": "&amp;gt;",
              "&amp;": "&amp;amp;",
              "\&quot;": "&amp;quot;",
              "&apos;": "&amp;apos;",
            }
            </pre>
          |||,
        },
      ],
    },
    {
      name: 'Parsing',
      id: 'parsing',
      fields: [
        {
          name: 'parseInt',
          params: ['str'],
          availableSince: '0.10.0',
          description: |||
            Parses a signed decimal integer from the input string.
          |||,
          examples: [
            {
              input: 'std.parseInt("123")',
              output: std.parseInt('123'),
            },
            {
              input: 'std.parseInt("-123")',
              output: std.parseInt('-123'),
            },
          ],
        },
        {
          name: 'parseOctal',
          params: ['str'],
          availableSince: '0.10.0',
          description: |||
            Parses an unsigned octal integer from the input string. Initial zeroes are tolerated.
          |||,
          examples: [
            {
              input: 'std.parseOctal("755")',
              output: std.parseOctal('755'),
            },
          ],
        },
        {
          name: 'parseHex',
          params: ['str'],
          availableSince: '0.10.0',
          description: |||
            Parses an unsigned hexadecimal integer, from the input string. Case insensitive.
          |||,
          examples: [
            {
              input: 'std.parseHex("ff")',
              output: std.parseHex('ff'),
            },
          ],
        },
        {
          name: 'parseJson',
          params: ['str'],
          availableSince: '0.13.0',
          description: |||
            Parses a JSON string.
          |||,
          examples: [
            {
              input: 'std.parseJson(\'{"foo": "bar"}\')',
              output: std.parseJson('{"foo": "bar"}'),
            },
          ],
        },
        {
          name: 'parseYaml',
          params: ['str'],
          availableSince: '0.18.0',
          description: |||
            Parses a YAML string. This is provided as a "best-effort" mechanism and should not be relied on to provide
            a fully standards compliant YAML parser. YAML is a superset of JSON, consequently "downcasting" or
            manifestation of YAML into JSON or Jsonnet values will only succeed when using the subset of YAML that is
            compatible with JSON. The parser does not support YAML documents with scalar values at the root. The
            root node of a YAML document must start with either a YAML sequence or map to be successfully parsed.
          |||,
          examples: [
            {
              input: "std.parseYaml('foo: bar')",
              output: std.parseYaml('foo: bar'),
            },
          ],
        },
        {
          name: 'encodeUTF8',
          params: ['str'],
          availableSince: '0.13.0',
          description: |||
            Encode a string using <a href="https://en.wikipedia.org/wiki/UTF-8">UTF8</a>. Returns an array of numbers
            representing bytes.
          |||,
        },
        {
          name: 'decodeUTF8',
          params: ['arr'],
          availableSince: '0.13.0',
          description: |||
            Decode an array of numbers representing bytes using <a href="https://en.wikipedia.org/wiki/UTF-8">UTF8</a>.
            Returns a string.
          |||,
        },
      ],
    },
    {
      name: 'Manifestation',
      id: 'manifestation',
      // TODO(sbarzowski): Clean up the example's representation
      fields: [
        {
          name: 'manifestIni',
          params: ['ini'],
          availableSince: '0.10.0',
          description: [
            html.p({}, |||
              Convert the given structure to a string in <a href="https://en.wikipedia.org/wiki/INI_file">INI format</a>. This
              allows using Jsonnet's
              object model to build a configuration to be consumed by an application expecting an INI
              file. The data is in the form of a set of sections, each containing a key/value mapping.
              These examples should make it clear:
            |||),
            html.pre({}, |||
              {
                  main: { a: "1", b: "2" },
                  sections: {
                      s1: {x: "11", y: "22", z: "33"},
                      s2: {p: "yes", q: ""},
                      empty: {},
                  }
              }
            |||),

            html.p({}, |||
              Yields a string containing this INI file:
            |||),

            html.pre({}, |||
              a = 1
              b = 2
              [empty]
              [s1]
              x = 11
              y = 22
              z = 33
              [s2]
              p = yes
              q =
            |||),
          ],
        },
        {
          name: 'manifestPython',
          params: ['v'],
          availableSince: '0.10.0',
          description: [
            html.p({}, |||
              Convert the given value to a JSON-like form that is compatible with Python. The chief
              differences are True / False / None instead of true / false / null.
            |||),

            html.pre({}, |||
              {
                  b: ["foo", "bar"],
                  c: true,
                  d: null,
                  e: { f1: false, f2: 42 },
              }
            |||),

            html.p({}, |||
              Yields a string containing Python code like:
            |||),

            html.pre({}, |||
              {
                  "b": ["foo", "bar"],
                  "c": True,
                  "d": None,
                  "e": {"f1": False, "f2": 42}
              }
            |||),
          ],
        },
        {
          name: 'manifestPythonVars',
          params: ['conf'],
          availableSince: '0.10.0',
          description: [
            html.p({}, |||
              Convert the given object to a JSON-like form that is compatible with Python. The key
              difference to <code>std.manifestPython</code> is that the top level is represented as a list
              of Python global variables.
            |||),

            html.pre({}, |||
              {
                  b: ["foo", "bar"],
                  c: true,
                  d: null,
                  e: { f1: false, f2: 42 },
              }
            |||),

            html.p({}, |||
              Yields a string containing this Python code:
            |||),

            html.pre({}, |||
              b = ["foo", "bar"]
              c = True
              d = None
              e = {"f1": False, "f2": 42}
            |||),
          ],
        },
        {
          name: 'manifestJsonEx',
          params: ['value', 'indent', 'newline', 'key_val_sep'],
          availableSince: '0.10.0',
          description: [
            html.p({}, |||
              Convert the given object to a JSON form. <code>indent</code> is a string containing
              one or more whitespaces that are used for indentation. <code>newline</code> is
              by default <code>\n</code> and is inserted where a newline would normally be used
              to break long lines. <code>key_val_sep</code> is used to separate the key and value
              of an object field:
            |||),
          ],
          examples: [
            {
              input: |||
                std.manifestJsonEx(
                {
                    x: [1, 2, 3, true, false, null,
                        "string\nstring"],
                    y: { a: 1, b: 2, c: [1, 2] },
                }, "    ")
              |||,
              output:
                std.manifestJsonEx(
                  {
                    x: [
                      1,
                      2,
                      3,
                      true,
                      false,
                      null,
                      'string\nstring',
                    ],
                    y: { a: 1, b: 2, c: [1, 2] },
                  }, '    '
                ),
            },
            {
              input: |||
                std.manifestJsonEx(
                {
                  x: [1, 2, "string\nstring"],
                  y: { a: 1, b: [1, 2] },
                }, "", " ", " : ")
              |||,
              output:
                std.manifestJsonEx(
                  {
                    x: [1, 2, 'string\nstring'],
                    y: { a: 1, b: [1, 2] },
                  }, '', ' ', ' : '
                ),
            },
          ],
        },
        {
          name: 'manifestJsonMinified',
          params: ['value'],
          availableSince: '0.18.0',
          description: |||
            Convert the given object to a minified JSON form. Under the covers,
            it calls <code>std.manifestJsonEx:')</code>:
          |||,
          examples: [
            {
              input: |||
                std.manifestJsonMinified(
                {
                    x: [1, 2, 3, true, false, null,
                        "string\nstring"],
                    y: { a: 1, b: 2, c: [1, 2] },
                })
              |||,
              output:
                std.manifestJsonMinified(
                  {
                    x: [
                      1,
                      2,
                      3,
                      true,
                      false,
                      null,
                      'string\nstring',
                    ],
                    y: { a: 1, b: 2, c: [1, 2] },
                  }
                ),
            },
          ],
        },
        {
          name: 'manifestYamlDoc',
          params: ['value', 'indent_array_in_object=false', 'quote_keys=true'],
          availableSince: '0.10.0',
          description: [
            html.p({}, |||
              Convert the given value to a YAML form. Note that <code>std.manifestJson</code> could also
              be used for this purpose, because any JSON is also valid YAML. But this function will
              produce more canonical-looking YAML.
            |||),
            html.pre({}, |||
              std.manifestYamlDoc(
                {
                    x: [1, 2, 3, true, false, null,
                        "string\nstring\n"],
                    y: { a: 1, b: 2, c: [1, 2] },
                },
                indent_array_in_object=false)
            |||),
            html.p({}, |||
              Yields a string containing this YAML:
            |||),
            html.pre({}, |||
              "x":
                - 1
                - 2
                - 3
                - true
                - false
                - null
                - |
                    string
                    string
              "y":
                "a": 1
                "b": 2
                "c":
                    - 1
                    - 2
            |||),
            html.p({}, |||
              The <code>indent_array_in_object</code> param adds additional indentation which some people
              may find easier to read.
            |||),
            html.p({}, |||
              The <code>quote_keys</code> parameter controls whether YAML identifiers are always quoted
              or only when necessary.
            |||),
          ],
        },
        {
          name: 'manifestYamlStream',
          params: ['value', 'indent_array_in_object=false', 'c_document_end=false', 'quote_keys=true'],
          availableSince: '0.10.0',
          description: [
            html.p({}, |||
              Given an array of values, emit a YAML "stream", which is a sequence of documents separated
              by <code>---</code> and ending with <code>...</code>.
            |||),

            html.pre({}, |||
              std.manifestYamlStream(
                ['a', 1, []],
                indent_array_in_object=false,
                c_document_end=true)
            |||),

            html.p({}, |||
              Yields this string:
            |||),

            html.pre({}, |||
              ---
              "a"
              ---
              1
              ---
              []
              ...
            |||),

            html.p({}, |||
              The <code>indent_array_in_object</code> and <code>quote_keys</code> params are the
              same as in <code>manifestYamlDoc</code>.
            |||),
            html.p({}, |||
              The <code>c_document_end</code> param adds the optional terminating <code>...</code>.
            |||),
          ],
        },
        {
          name: 'manifestXmlJsonml',
          params: ['value'],
          availableSince: '0.10.0',
          description: [
            html.p({}, |||
              Convert the given <a href="http://www.jsonml.org/">JsonML</a>-encoded value to a string
              containing the XML.
            |||),

            html.pre({}, |||
              std.manifestXmlJsonml([
                  'svg', { height: 100, width: 100 },
                  [
                      'circle', {
                      cx: 50, cy: 50, r: 40,
                      stroke: 'black', 'stroke-width': 3,
                      fill: 'red',
                      }
                  ],
              ])
            |||),

            html.p({}, |||
              Yields a string containing this XML (all on one line):
            |||),

            html.pre({}, html.escape(|||
              <svg height="100" width="100">
                  <circle cx="50" cy="50" fill="red" r="40"
                  stroke="black" stroke-width="3"></circle>;
              </svg>;
            |||)),

            html.p({}, |||
              Which represents the following image:
            |||),

            |||
              <svg height="100" width="100">
                  <circle cx="50" cy="50" r="40" stroke="black" stroke-width="3" fill="red" />
                  Sorry, your browser does not support inline SVG.
              </svg>
            |||,

            html.p({}, |||
              JsonML is designed to preserve "mixed-mode content" (i.e., textual data outside of or next
              to elements). This includes the whitespace needed to avoid having all the XML on one line,
              which is meaningful in XML. In order to have whitespace in the XML output, it must be
              present in the JsonML input:
            |||),

            html.pre({}, |||
              std.manifestXmlJsonml([
                  'svg',
                  { height: 100, width: 100 },
                  '\n  ',
                  [
                      'circle',
                      {
                      cx: 50, cy: 50, r: 40, stroke: 'black',
                      'stroke-width': 3, fill: 'red',
                      }
                  ],
                  '\n',
              ])
            |||),
          ],
        },
        {
          name: 'manifestTomlEx',
          params: ['toml', 'indent'],
          availableSince: '0.18.0',
          description: |||
            Convert the given object to a TOML form. <code>indent</code> is a string containing
            one or more whitespaces that are used for indentation:
          |||,
          examples: [
            {
              input: |||
                std.manifestTomlEx({
                  key1: "value",
                  key2: 1,
                  section: {
                    a: 1,
                    b: "str",
                    c: false,
                    d: [1, "s", [2, 3]],
                    subsection: {
                      k: "v",
                    },
                  },
                  sectionArray: [
                    { k: "v1", v: 123 },
                    { k: "v2", c: "value2" },
                  ],
                }, "  ")
              |||,
              output: (
                std.manifestTomlEx({
                  key1: 'value',
                  key2: 1,
                  section: {
                    a: 1,
                    b: 'str',
                    c: false,
                    d: [1, 's', [2, 3]],
                    subsection: {
                      k: 'v',
                    },
                  },
                  sectionArray: [
                    { k: 'v1', v: 123 },
                    { k: 'v2', c: 'value2' },
                  ],
                }, '  ')
              ),
            },
          ],
        },
      ],
    },
    {
      name: 'Arrays',
      id: 'arrays',
      fields: [
        {
          name: 'makeArray',
          params: ['sz', 'func'],
          availableSince: '0.10.0',
          description: |||
            Create a new array of <code>sz</code> elements by calling <code>func(i)</code> to initialize
            each element. Func is expected to be a function that takes a single parameter, the index of
            the element it should initialize.
          |||,
          examples: [
            {
              input: 'std.makeArray(3,function(x) x * x)',
              output: std.makeArray(3, function(x) x * x),
            },
          ],
        },
        {
          name: 'member',
          params: ['arr', 'x'],
          availableSince: '0.15.0',
          description: |||
            Returns whether <code>x</code> occurs in <code>arr</code>.
            Argument <code>arr</code> may be an array or a string.
          |||,
        },
        {
          name: 'count',
          params: ['arr', 'x'],
          availableSince: '0.10.0',
          description: |||
            Return the number of times that <code>x</code> occurs in <code>arr</code>.
          |||,
        },
        {
          name: 'find',
          params: ['value', 'arr'],
          availableSince: '0.10.0',
          description: |||
            Returns an array that contains the indexes of all occurrences of <code>value</code> in
            <code>arr</code>.
          |||,
        },
        {
          name: 'map',
          params: ['func', 'arr'],
          availableSince: '0.10.0',
          description: |||
            Apply the given function to every element of the array to form a new array.
          |||,
        },
        {
          name: 'mapWithIndex',
          params: ['func', 'arr'],
          availableSince: '0.10.0',
          description: |||
            Similar to <a href="#map">map</a> above, but it also passes to the function the element's
            index in the array. The function <code>func</code> is expected to take the index as the
            first parameter and the element as the second.
          |||,
        },
        {
          name: 'filterMap',
          params: ['filter_func', 'map_func', 'arr'],
          availableSince: '0.10.0',
          description: |||
            It first filters, then maps the given array, using the two functions provided.
          |||,
        },
        {
          name: 'flatMap',
          params: ['func', 'arr'],
          availableSince: '0.10.0',
          description: html.paragraphs([
            |||
              Apply the given function to every element of <code>arr</code> to form a new array then flatten the result.
              The argument <code>arr</code> must be an array or a string. If <code>arr</code> is an array, function <code>func</code> must return an array.
              If <code>arr</code> is a string, function <code>func</code> must return an string.
            |||,
            |||
              The <code>std.flatMap</code> function can be thought of as a generalized <code>std.map</code>,
              with each element mapped to 0, 1 or more elements.
            |||,
          ]),
          examples: [
            {
              input: 'std.flatMap(function(x) [x, x], [1, 2, 3])',
              output: std.flatMap(function(x) [x, x], [1, 2, 3]),
            },
            {
              input: 'std.flatMap(function(x) if x == 2 then [] else [x], [1, 2, 3])',
              output: std.flatMap(function(x) if x == 2 then [] else [x], [1, 2, 3]),
            },
            {
              input: 'std.flatMap(function(x) if x == 2 then [] else [x * 3, x * 2], [1, 2, 3])',
              output: std.flatMap(function(x) if x == 2 then [] else [x * 3, x * 2], [1, 2, 3]),
            },
            {
              input: 'std.flatMap(function(x) x+x, "foo")',
              output: std.flatMap(function(x) x + x, 'foo'),
            },
          ],
        },
        {
          name: 'filter',
          params: ['func', 'arr'],
          availableSince: '0.10.0',
          description: |||
            Return a new array containing all the elements of <code>arr</code> for which the
            <code>func</code> function returns true.
          |||,
        },
        {
          name: 'foldl',
          params: ['func', 'arr', 'init'],
          availableSince: '0.10.0',
          description: |||
            Classic foldl function. Calls the function on the result of the previous function call and
            each array element, or <code>init</code> in the case of the initial element. Traverses the
            array from left to right.
          |||,
        },
        {
          name: 'foldr',
          params: ['func', 'arr', 'init'],
          availableSince: '0.10.0',
          description: |||
            Classic foldr function. Calls the function on the result of the previous function call and
            each array element, or <code>init</code> in the case of the initial element. Traverses the
            array from right to left.
          |||,
        },
        {
          name: 'range',
          params: ['from', 'to'],
          availableSince: '0.10.0',
          description: |||
            Return an array of ascending numbers between the two limits, inclusively.
          |||,
        },
        {
          name: 'repeat',
          params: ['what', 'count'],
          availableSince: '0.15.0',
          description: |||
            Repeats an array or a string <code>what</code> a number of times specified by an integer <code>count</code>.
          |||,
          examples: [
            {
              input: 'std.repeat([1, 2, 3], 3)',
              output: std.repeat([1, 2, 3], 3),
            },
            {
              input: 'std.repeat("blah", 2)',
              output: std.repeat('blah', 2),
            },
          ],
        },
        {
          name: 'slice',
          params: ['indexable', 'index', 'end', 'step'],
          availableSince: '0.10.0',
          description: html.paragraphs([
            |||
              Selects the elements of an array or a string from <code>index</code> to <code>end</code> with <code>step</code> and returns an array or a string respectively.
            |||,
            |||
              Note that it's recommended to use dedicated slicing syntax both for arrays and strings (e.g. <code>arr[0:4:1]</code> instead of <code>std.slice(arr, 0, 4, 1)</code>).
            |||,
          ]),
          examples: [
            {
              input: 'std.slice([1, 2, 3, 4, 5, 6], 0, 4, 1)',
              output: std.slice([1, 2, 3, 4, 5, 6], 0, 4, 1),
            },
            {
              input: 'std.slice([1, 2, 3, 4, 5, 6], 1, 6, 2)',
              output: std.slice([1, 2, 3, 4, 5, 6], 1, 6, 2),
            },
            {
              input: 'std.slice("jsonnet", 0, 4, 1)',
              output: std.slice('jsonnet', 0, 4, 1),
            },
          ],
        },
        {
          name: 'join',
          params: ['sep', 'arr'],
          availableSince: '0.10.0',
          description: |||
            If <code>sep</code> is a string, then <code>arr</code> must be an array of strings, in which
            case they are concatenated with <code>sep</code> used as a delimiter. If <code>sep</code>
            is an array, then <code>arr</code> must be an array of arrays, in which case the arrays are
            concatenated in the same way, to produce a single array.
          |||,
          examples: [
            {
              input: 'std.join(".", ["www", "google", "com"])',
              output: std.join('.', ['www', 'google', 'com']),
            },
            {
              input: 'std.join([9, 9], [[1], [2, 3]])',
              output: std.join([9, 9], [[1], [2, 3]]),
            },
          ],
        },
        {
          name: 'lines',
          params: ['arr'],
          availableSince: '0.10.0',
          description: |||
            Concatenate an array of strings into a text file with newline characters after each string.
            This is suitable for constructing bash scripts and the like.
          |||,
        },
        {
          name: 'flattenArrays',
          params: ['arr'],
          availableSince: '0.10.0',
          description: |||
            Concatenate an array of arrays into a single array.
          |||,
          examples: [
            {
              input: 'std.flattenArrays([[1, 2], [3, 4], [[5, 6], [7, 8]]])',
              output: std.flattenArrays([[1, 2], [3, 4], [[5, 6], [7, 8]]]),
            },
          ],
        },
        {
          name: 'reverse',
          params: ['arrs'],
          availableSince: '0.13.0',
          description: |||
            Reverses an array.
          |||,
        },
        {
          name: 'sort',
          params: ['arr', 'keyF=id'],
          availableSince: '0.10.0',
          description: html.paragraphs([
            |||
              Sorts the array using the <= operator.
            |||,
            |||
              Optional argument <code>keyF</code> is a single argument function used to extract comparison key from each array element.
              Default value is identity function <code>keyF=function(x) x</code>.
            |||,
          ]),
        },
        {
          name: 'uniq',
          params: ['arr', 'keyF=id'],
          availableSince: '0.10.0',
          description: html.paragraphs([
            |||
              Removes successive duplicates. When given a sorted array, removes all duplicates.
            |||,
            |||
              Optional argument <code>keyF</code> is a single argument function used to extract comparison key from each array element.
              Default value is identity function <code>keyF=function(x) x</code>.
            |||,
          ]),
        },
        {
          name: 'all',
          params: ['arr'],
          availableSince: '0.19.0',
          description: html.paragraphs([
            |||
              Return true if all elements of <code>arr</code> is true, false otherwise. <code>all([])</code> evaluates to true.
            |||,
            |||
              It's an error if 1) <code>arr</code> is not an array, or 2) <code>arr</code> contains non-boolean values.
            |||,
          ]),
        },
        {
          name: 'any',
          params: ['arr'],
          availableSince: '0.19.0',
          description: html.paragraphs([
            |||
              Return true if any element of <code>arr</code> is true, false otherwise. <code>any([])</code> evaluates to false.
            |||,
            |||
              It's an error if 1) <code>arr</code> is not an array, or 2) <code>arr</code> contains non-boolean values.
            |||,
          ]),
        },
        {
          name: 'sum',
          params: ['arr'],
          availableSince: '0.20.0',
          description: html.paragraphs([
            |||
              Return sum of all element in <code>arr</code>.
            |||,
          ]),
        },
        {
          name: 'minArray',
          params: ['arr', 'keyF', 'onEmpty'],
          availableSince: 'upcoming',
          description: html.paragraphs([
            |||
              Return the min of all element in <code>arr</code>.
        },
        {
          name: 'maxArray',
          params: ['arr', 'keyF', 'onEmpty'],
          availableSince: 'upcoming',
          description: html.paragraphs([
            |||
              Return the max of all element in <code>arr</code>.
        },
        {
          name: 'contains',
          params: ['arr', 'elem'],
          availableSince: 'upcoming',
          description: html.paragraphs([
            |||
              Return true if given <code>elem</code> is present in <code>arr</code>, false otherwise.
            |||,
          ]),
        },
        {
<<<<<<< HEAD
          name: 'avg',
          params: ['arr'],
          availableSince: '0.20.0',
          description: html.paragraphs([
            |||
              Return average of all element in <code>arr</code>.
=======
          name: 'remove',
          params: ['arr', 'elem'],
          availableSince: 'upcoming',
          description: html.paragraphs([
            |||
              Remove first occurrence of <code>elem</code> from <code>arr</code>.
            |||,
          ]),
        },
        {
          name: 'removeAt',
          params: ['arr', 'idx'],
          availableSince: 'upcoming',
          description: html.paragraphs([
            |||
              Remove element at <code>idx</code> index from <code>arr</code>.
>>>>>>> 6fc4aec4
            |||,
          ]),
        },
      ],
    },
    {
      name: 'Sets',
      id: 'sets',
      intro: html.paragraphs([
        |||
          Sets are represented as ordered arrays without duplicates.
        |||,
        |||
          Note that the <code>std.set*</code> functions rely on the uniqueness and ordering
          on arrays passed to them to work. This can be guaranteed by using <code>std.set(arr)</code>.
          If that is not the case, the functions will quietly return non-meaningful results.
        |||,
        |||
          All <code>set.set*</code> functions accept <code>keyF</code> function of one argument, which can be
          used to extract key to use from each element. All Set operations then use extracted key for the purpose
          of identifying uniqueness. Default value is identity function <code>local id = function(x) x</code>.
        |||,
      ]),
      fields: [
        {
          name: 'set',
          params: ['arr', 'keyF=id'],
          availableSince: '0.10.0',
          description: |||
            Shortcut for std.uniq(std.sort(arr)).
          |||,
        },
        {
          name: 'setInter',
          params: ['a', 'b', 'keyF=id'],
          availableSince: '0.10.0',
          description: |||
            Set intersection operation (values in both a and b).
          |||,
        },
        {
          name: 'setUnion',
          params: ['a', 'b', 'keyF=id'],
          availableSince: '0.10.0',
          description: |||
            Set union operation (values in any of <code>a</code> or <code>b</code>). Note that + on sets will simply
            concatenate
            the arrays, possibly forming an array that is not a set (due to not being ordered without
            duplicates).
          |||,
          examples: [
            {
              input: 'std.setUnion([1, 2], [2, 3])',
              output: std.setUnion([1, 2], [2, 3]),
            },
            {
              input: 'std.setUnion([{n:"A", v:1}, {n:"B"}], [{n:"A", v: 9999}, {n:"C"}], keyF=function(x) x.n)',
              output: std.setUnion([{ n: 'A', v: 1 }, { n: 'B' }], [{ n: 'A', v: 9999 }, { n: 'C' }], keyF=function(x) x.n),
            },
          ],
        },
        {
          name: 'setDiff',
          params: ['a', 'b', 'keyF=id'],
          availableSince: '0.10.0',
          description: |||
            Set difference operation (values in a but not b).
          |||,
        },
        {
          name: 'setMember',
          params: ['x', 'arr', 'keyF=id'],
          availableSince: '0.10.0',
          description: |||
            Returns <code>true</code> if x is a member of array, otherwise <code>false</code>.
          |||,
        },
      ],
    },
    {
      name: 'Objects',
      id: 'objects',
      fields: [
        {
          name: 'get',
          params: ['o', 'f', 'default=null', 'inc_hidden=true'],
          availableSince: '0.18.0',
          description: |||
            Returns the object's field if it exists or default value otherwise.
            <code>inc_hidden</code> controls whether to include hidden fields.
          |||,
        },
        {
          name: 'objectHas',
          params: ['o', 'f'],
          availableSince: '0.10.0',
          description: |||
            Returns <code>true</code> if the given object has the field (given as a string), otherwise
            <code>false</code>. Raises an error if the arguments are not object and string
            respectively. Returns false if the field is hidden.
          |||,
        },
        {
          name: 'objectFields',
          params: ['o'],
          availableSince: '0.10.0',
          description: |||
            Returns an array of strings, each element being a field from the given object. Does not include
            hidden fields.
          |||,
        },
        {
          name: 'objectValues',
          params: ['o'],
          availableSince: '0.17.0',
          description: |||
            Returns an array of the values in the given object. Does not include hidden fields.
          |||,
        },
        {
          name: 'objectKeysValues',
          params: ['o'],
          availableSince: '0.20.0',
          description: |||
            Returns an array of objects from the given object, each object having two fields: 
            <code>key</code> (string) and <code>value</code> (object). Does not include hidden fields.
          |||,
        },
        {
          name: 'objectHasAll',
          params: ['o', 'f'],
          availableSince: '0.10.0',
          description: |||
            As <code>std.objectHas</code> but also includes hidden fields.
          |||,
        },
        {
          name: 'objectFieldsAll',
          params: ['o'],
          availableSince: '0.10.0',
          description: |||
            As <code>std.objectFields</code> but also includes hidden fields.
          |||,
        },
        {
          name: 'objectValuesAll',
          params: ['o'],
          availableSince: '0.17.0',
          description: |||
            As <code>std.objectValues</code> but also includes hidden fields.
          |||,
        },
        {
          name: 'objectKeysValuesAll',
          params: ['o'],
          availableSince: '0.20.0',
          description: |||
            As <code>std.objectKeysValues</code> but also includes hidden fields.
          |||,
        },
        {
          name: 'objectRemoveKey',
          params: ['obj', 'key'],
          availableSince: 'upcoming',
          description: |||
            Returns a new object after removing the given key from object.
          |||,
        },
        {
          name: 'mapWithKey',
          params: ['func', 'obj'],
          availableSince: '0.10.0',
          description: |||
            Apply the given function to all fields of the given object, also passing
            the field name. The function <code>func</code> is expected to take the
            field name as the first parameter and the field value as the second.
          |||,
        },
      ],
    },
    {
      name: 'Encoding',
      id: 'encoding',
      fields: [
        {
          name: 'base64',
          params: ['input'],
          availableSince: '0.10.0',
          description: |||
            Encodes the given value into a base64 string. The encoding sequence is <code>A-Za-z0-9+/</code> with
            <code>=</code>
            to pad the output to a multiple of 4 characters. The value can be a string or an array of
            numbers, but the codepoints / numbers must be in the 0 to 255 range. The resulting string
            has no line breaks.
          |||,
        },
        {
          name: 'base64DecodeBytes',
          params: ['str'],
          availableSince: '0.10.0',
          description: |||
            Decodes the given base64 string into an array of bytes (number values). Currently assumes
            the input string has no linebreaks and is padded to a multiple of 4 (with the = character).
            In other words, it consumes the output of std.base64().
          |||,
        },
        {
          name: 'base64Decode',
          params: ['str'],
          availableSince: '0.10.0',
          description: html.paragraphs([
            |||
              <em>Deprecated, use <code>std.base64DecodeBytes</code> and decode the string explicitly (e.g. with <code>std.decodeUTF8</code>) instead.</code></em>
            |||,
            |||
              Behaves like std.base64DecodeBytes() except returns a naively encoded string instead of an array of bytes.
            |||,
          ]),
        },
        {
          name: 'md5',
          params: ['s'],
          availableSince: '0.10.0',
          description: |||
            Encodes the given value into an MD5 string.
          |||,
        },
      ],
    },
    {
      name: 'Booleans',
      id: 'booleans',
      fields: [
        {
          name: 'xor',
          params: ['x', 'y'],
          availableSince: '0.20.0',
          description: |||
            Returns the xor of the two given booleans.
          |||,
        },
        {
          name: 'xnor',
          params: ['x', 'y'],
          availableSince: '0.20.0',
          description: |||
            Returns the xnor of the two given booleans.
          |||,
        },
      ],
    },
    {
      name: 'JSON Merge Patch',
      id: 'json_merge_patch',
      fields: [
        {
          name: 'mergePatch',
          params: ['target', 'patch'],
          availableSince: '0.10.0',
          description: |||
            Applies <code>patch</code> to <code>target</code>
            according to <a href="https://tools.ietf.org/html/rfc7396">RFC7396</a>
          |||,
        },
      ],
    },
    {
      name: 'Debugging',
      id: 'debugging',
      fields: [
        {
          name: 'trace',
          params: ['str', 'rest'],
          availableSince: '0.11.0',
          description: [
            html.p({}, |||
              Outputs the given string <code>str</code> to stderr and
              returns <code>rest</code> as the result.
            |||),
            html.p({}, |||
              Example:
            |||),
            html.p(
              {},
              html.pre({}, |||
                local conditionalReturn(cond, in1, in2) =
                  if (cond) then
                      std.trace('cond is true returning '
                              + std.toString(in1), in1)
                  else
                      std.trace('cond is false returning '
                              + std.toString(in2), in2);

                {
                    a: conditionalReturn(true, { b: true }, { c: false }),
                }
              |||),
            ),
            html.p({}, |||
              Prints:
            |||),
            html.p(
              {},
              html.pre({}, |||
                TRACE: test.jsonnet:3 cond is true returning {"b": true}
                {
                    "a": {
                        "b": true
                    }
                }
              |||),
            ),
          ],
        },
      ],
    },
  ],
}<|MERGE_RESOLUTION|>--- conflicted
+++ resolved
@@ -1369,14 +1369,16 @@
           ]),
         },
         {
-<<<<<<< HEAD
           name: 'avg',
           params: ['arr'],
           availableSince: '0.20.0',
           description: html.paragraphs([
             |||
               Return average of all element in <code>arr</code>.
-=======
+            |||,
+          ]),
+        },
+        {
           name: 'remove',
           params: ['arr', 'elem'],
           availableSince: 'upcoming',
@@ -1393,7 +1395,6 @@
           description: html.paragraphs([
             |||
               Remove element at <code>idx</code> index from <code>arr</code>.
->>>>>>> 6fc4aec4
             |||,
           ]),
         },
