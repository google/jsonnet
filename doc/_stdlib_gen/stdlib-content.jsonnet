--- conflicted
+++ resolved
@@ -372,19 +372,19 @@
           |||,
         },
         {
-<<<<<<< HEAD
           name: 'trim',
           params: ['str'],
           availableSince: 'upcoming',
           description: |||
             Returns a copy of string after eliminating leading and trailing whitespaces.
-=======
+          |||,
+        },
+        {
           name: 'equalsIgnoreCase',
           params: ['str1', 'str2'],
           availableSince: 'upcoming',
           description: |||
             Returns true if the the given <code>str1</code> is equal to <code>str2</code> by doing case insensitive comparison, false otherwise.
->>>>>>> 6fc4aec4
           |||,
         },
         {
