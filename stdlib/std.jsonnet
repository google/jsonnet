/*
Copyright 2015 Google Inc. All rights reserved.

Licensed under the Apache License, Version 2.0 (the "License");
you may not use this file except in compliance with the License.
You may obtain a copy of the License at

    http://www.apache.org/licenses/LICENSE-2.0

Unless required by applicable law or agreed to in writing, software
distributed under the License is distributed on an "AS IS" BASIS,
WITHOUT WARRANTIES OR CONDITIONS OF ANY KIND, either express or implied.
See the License for the specific language governing permissions and
limitations under the License.
*/

/* This is the Jsonnet standard library, at least the parts of it that are written in Jsonnet.
 *
 * There are some native methods as well, which are defined in the interpreter and added to this
 * file.  It is never necessary to import std.jsonnet, it is embedded into the interpreter at
 * compile-time and automatically imported into all other Jsonnet programs.
 */
{

  local std = self,
  local id = function(x) x,

  local go_only_function = error 'This function is only supported in go version of jsonnet. See https://github.com/google/go-jsonnet',

  isString(v):: std.type(v) == 'string',
  isNumber(v):: std.type(v) == 'number',
  isBoolean(v):: std.type(v) == 'boolean',
  isObject(v):: std.type(v) == 'object',
  isArray(v):: std.type(v) == 'array',
  isFunction(v):: std.type(v) == 'function',

  toString(a)::
    if std.type(a) == 'string' then a else '' + a,

  substr(str, from, len)::
    assert std.isString(str) : 'substr first parameter should be a string, got ' + std.type(str);
    assert std.isNumber(from) : 'substr second parameter should be a string, got ' + std.type(from);
    assert std.isNumber(len) : 'substr third parameter should be a string, got ' + std.type(len);
    assert len >= 0 : 'substr third parameter should be greater than zero, got ' + len;
    std.join('', std.makeArray(std.max(0, std.min(len, std.length(str) - from)), function(i) str[i + from])),

  startsWith(a, b)::
    if std.length(a) < std.length(b) then
      false
    else
      std.substr(a, 0, std.length(b)) == b,

  endsWith(a, b)::
    if std.length(a) < std.length(b) then
      false
    else
      std.substr(a, std.length(a) - std.length(b), std.length(b)) == b,

  lstripChars(str, chars)::
    if std.length(str) > 0 && std.member(chars, str[0]) then
      std.lstripChars(str[1:], chars) tailstrict
    else
      str,

  rstripChars(str, chars)::
    local len = std.length(str);
    if len > 0 && std.member(chars, str[len - 1]) then
      std.rstripChars(str[:len - 1], chars) tailstrict
    else
      str,

  stripChars(str, chars)::
    std.lstripChars(std.rstripChars(str, chars), chars),

  stringChars(str)::
    std.makeArray(std.length(str), function(i) str[i]),

  local parse_nat(str, base) =
    assert base > 0 && base <= 16 : 'integer base %d invalid' % base;
    // These codepoints are in ascending order:
    local zero_code = std.codepoint('0');
    local upper_a_code = std.codepoint('A');
    local lower_a_code = std.codepoint('a');
    local addDigit(aggregate, char) =
      local code = std.codepoint(char);
      local digit = if code >= lower_a_code then
        code - lower_a_code + 10
      else if code >= upper_a_code then
        code - upper_a_code + 10
      else
        code - zero_code;
      assert digit >= 0 && digit < base : '%s is not a base %d integer' % [str, base];
      base * aggregate + digit;
    std.foldl(addDigit, std.stringChars(str), 0),

  parseInt(str)::
    assert std.isString(str) : 'Expected string, got ' + std.type(str);
    assert std.length(str) > 0 && str != '-' : 'Not an integer: "%s"' % [str];
    if str[0] == '-' then
      -parse_nat(str[1:], 10)
    else
      parse_nat(str, 10),

  parseOctal(str)::
    assert std.isString(str) : 'Expected string, got ' + std.type(str);
    assert std.length(str) > 0 : 'Not an octal number: ""';
    parse_nat(str, 8),

  parseHex(str)::
    assert std.isString(str) : 'Expected string, got ' + std.type(str);
    assert std.length(str) > 0 : 'Not hexadecimal: ""';
    parse_nat(str, 16),

  split(str, c)::
    assert std.isString(str) : 'std.split first parameter must be a String, got ' + std.type(str);
    assert std.isString(c) : 'std.split second parameter must be a String, got ' + std.type(c);
    assert std.length(c) >= 1 : 'std.split second parameter must have length 1 or greater, got ' + std.length(c);
    std.splitLimit(str, c, -1),

  splitLimit(str, c, maxsplits)::
    assert std.isString(str) : 'str.splitLimit first parameter must be a String, got ' + std.type(str);
    assert std.isString(c) : 'str.splitLimit second parameter must be a String, got ' + std.type(c);
    assert std.length(c) >= 1 : 'std.splitLimit second parameter must have length 1 or greater, got ' + std.length(c);
    assert std.isNumber(maxsplits) : 'str.splitLimit third parameter must be a Number, got ' + std.type(maxsplits);
    local strLen = std.length(str);
    local cLen = std.length(c);
    local aux(idx, ret, val) =
      if idx >= strLen then
        ret + [val]
      else if str[idx:idx + cLen:1] == c &&
              (maxsplits == -1 || std.length(ret) < maxsplits) then
        aux(idx + cLen, ret + [val], '')
      else
        aux(idx + 1, ret, val + str[idx]);
    aux(0, [], ''),

  splitLimitR(str, c, maxsplits)::
    assert std.isString(str) : 'str.splitLimitR first parameter must be a String, got ' + std.type(str);
    assert std.isString(c) : 'str.splitLimitR second parameter must be a String, got ' + std.type(c);
    assert std.length(c) >= 1 : 'std.splitLimitR second parameter must have length 1 or greater, got ' + std.length(c);
    assert std.isNumber(maxsplits) : 'str.splitLimitR third parameter must be a Number, got ' + std.type(maxsplits);
    if maxsplits == -1 then
      std.splitLimit(str, c, -1)
    else
      local revStr(str) = std.join('', std.reverse(std.stringChars(str)));
      std.map(function(e) revStr(e), std.reverse(std.splitLimit(revStr(str), revStr(c), maxsplits))),

  strReplace(str, from, to)::
    assert std.isString(str);
    assert std.isString(from);
    assert std.isString(to);
    assert from != '' : "'from' string must not be zero length.";

    // Cache for performance.
    local str_len = std.length(str);
    local from_len = std.length(from);

    // True if from is at str[i].
    local found_at(i) = str[i:i + from_len] == from;

    // Return the remainder of 'str' starting with 'start_index' where
    // all occurrences of 'from' after 'curr_index' are replaced with 'to'.
    local replace_after(start_index, curr_index, acc) =
      if curr_index > str_len then
        acc + str[start_index:curr_index]
      else if found_at(curr_index) then
        local new_index = curr_index + std.length(from);
        replace_after(new_index, new_index, acc + str[start_index:curr_index] + to) tailstrict
      else
        replace_after(start_index, curr_index + 1, acc) tailstrict;

    // if from_len==1, then we replace by splitting and rejoining the
    // string which is much faster than recursing on replace_after
    if from_len == 1 then
      std.join(to, std.split(str, from))
    else
      replace_after(0, 0, ''),

  asciiUpper(str)::
    local cp = std.codepoint;
    local up_letter(c) = if cp(c) >= 97 && cp(c) < 123 then
      std.char(cp(c) - 32)
    else
      c;
    std.join('', std.map(up_letter, std.stringChars(str))),

  asciiLower(str)::
    local cp = std.codepoint;
    local down_letter(c) = if cp(c) >= 65 && cp(c) < 91 then
      std.char(cp(c) + 32)
    else
      c;
    std.join('', std.map(down_letter, std.stringChars(str))),

  range(from, to)::
    std.makeArray(to - from + 1, function(i) i + from),

  repeat(what, count)::
    local joiner =
      if std.isString(what) then ''
      else if std.isArray(what) then []
      else error 'std.repeat first argument must be an array or a string';
    std.join(joiner, std.makeArray(count, function(i) what)),

  slice(indexable, index, end, step)::
    local invar =
      // loop invariant with defaults applied
      {
        indexable: indexable,
        index:
          if index == null then 0
          else index,
        end:
          if end == null then std.length(indexable)
          else end,
        step:
          if step == null then 1
          else step,
        length: std.length(indexable),
        type: std.type(indexable),
      };
    assert invar.index >= 0 && invar.end >= 0 && invar.step >= 0 : 'got [%s:%s:%s] but negative index, end, and steps are not supported' % [invar.index, invar.end, invar.step];
    assert step != 0 : 'got %s but step must be greater than 0' % step;
    assert std.isString(indexable) || std.isArray(indexable) : 'std.slice accepts a string or an array, but got: %s' % std.type(indexable);
    local build(slice, cur) =
      if cur >= invar.end || cur >= invar.length then
        slice
      else
        build(
          if invar.type == 'string' then
            slice + invar.indexable[cur]
          else
            slice + [invar.indexable[cur]],
          cur + invar.step
        ) tailstrict;
    build(if invar.type == 'string' then '' else [], invar.index),

  member(arr, x)::
    if std.isArray(arr) then
      std.count(arr, x) > 0
    else if std.isString(arr) then
      std.length(std.findSubstr(x, arr)) > 0
    else error 'std.member first argument must be an array or a string',

  count(arr, x):: std.length(std.filter(function(v) v == x, arr)),

  mod(a, b)::
    if std.isNumber(a) && std.isNumber(b) then
      std.modulo(a, b)
    else if std.isString(a) then
      std.format(a, b)
    else
      error 'Operator % cannot be used on types ' + std.type(a) + ' and ' + std.type(b) + '.',

  map(func, arr)::
    if !std.isFunction(func) then
      error ('std.map first param must be function, got ' + std.type(func))
    else if !std.isArray(arr) && !std.isString(arr) then
      error ('std.map second param must be array / string, got ' + std.type(arr))
    else
      std.makeArray(std.length(arr), function(i) func(arr[i])),

  mapWithIndex(func, arr)::
    if !std.isFunction(func) then
      error ('std.mapWithIndex first param must be function, got ' + std.type(func))
    else if !std.isArray(arr) && !std.isString(arr) then
      error ('std.mapWithIndex second param must be array, got ' + std.type(arr))
    else
      std.makeArray(std.length(arr), function(i) func(i, arr[i])),

  mapWithKey(func, obj)::
    if !std.isFunction(func) then
      error ('std.mapWithKey first param must be function, got ' + std.type(func))
    else if !std.isObject(obj) then
      error ('std.mapWithKey second param must be object, got ' + std.type(obj))
    else
      { [k]: func(k, obj[k]) for k in std.objectFields(obj) },

  flatMap(func, arr)::
    if !std.isFunction(func) then
      error ('std.flatMap first param must be function, got ' + std.type(func))
    else if std.isArray(arr) then
      std.flattenArrays(std.makeArray(std.length(arr), function(i) func(arr[i])))
    else if std.isString(arr) then
      std.join('', std.makeArray(std.length(arr), function(i) func(arr[i])))
    else error ('std.flatMap second param must be array / string, got ' + std.type(arr)),

  join(sep, arr)::
    local aux(arr, i, first, running) =
      if i >= std.length(arr) then
        running
      else if arr[i] == null then
        aux(arr, i + 1, first, running) tailstrict
      else if std.type(arr[i]) != std.type(sep) then
        error 'expected %s but arr[%d] was %s ' % [std.type(sep), i, std.type(arr[i])]
      else if first then
        aux(arr, i + 1, false, running + arr[i]) tailstrict
      else
        aux(arr, i + 1, false, running + sep + arr[i]) tailstrict;
    if !std.isArray(arr) then
      error 'join second parameter should be array, got ' + std.type(arr)
    else if std.isString(sep) then
      aux(arr, 0, true, '')
    else if std.isArray(sep) then
      aux(arr, 0, true, [])
    else
      error 'join first parameter should be string or array, got ' + std.type(sep),

  lines(arr)::
    std.join('\n', arr + ['']),

  deepJoin(arr)::
    if std.isString(arr) then
      arr
    else if std.isArray(arr) then
      std.join('', [std.deepJoin(x) for x in arr])
    else
      error 'Expected string or array, got %s' % std.type(arr),


  format(str, vals)::

    /////////////////////////////
    // Parse the mini-language //
    /////////////////////////////

    local try_parse_mapping_key(str, i) =
      assert i < std.length(str) : 'Truncated format code.';
      local c = str[i];
      if c == '(' then
        local consume(str, j, v) =
          if j >= std.length(str) then
            error 'Truncated format code.'
          else
            local c = str[j];
            if c != ')' then
              consume(str, j + 1, v + c)
            else
              { i: j + 1, v: v };
        consume(str, i + 1, '')
      else
        { i: i, v: null };

    local try_parse_cflags(str, i) =
      local consume(str, j, v) =
        assert j < std.length(str) : 'Truncated format code.';
        local c = str[j];
        if c == '#' then
          consume(str, j + 1, v { alt: true })
        else if c == '0' then
          consume(str, j + 1, v { zero: true })
        else if c == '-' then
          consume(str, j + 1, v { left: true })
        else if c == ' ' then
          consume(str, j + 1, v { blank: true })
        else if c == '+' then
          consume(str, j + 1, v { plus: true })
        else
          { i: j, v: v };
      consume(str, i, { alt: false, zero: false, left: false, blank: false, plus: false });

    local try_parse_field_width(str, i) =
      if i < std.length(str) && str[i] == '*' then
        { i: i + 1, v: '*' }
      else
        local consume(str, j, v) =
          assert j < std.length(str) : 'Truncated format code.';
          local c = str[j];
          if c == '0' then
            consume(str, j + 1, v * 10 + 0)
          else if c == '1' then
            consume(str, j + 1, v * 10 + 1)
          else if c == '2' then
            consume(str, j + 1, v * 10 + 2)
          else if c == '3' then
            consume(str, j + 1, v * 10 + 3)
          else if c == '4' then
            consume(str, j + 1, v * 10 + 4)
          else if c == '5' then
            consume(str, j + 1, v * 10 + 5)
          else if c == '6' then
            consume(str, j + 1, v * 10 + 6)
          else if c == '7' then
            consume(str, j + 1, v * 10 + 7)
          else if c == '8' then
            consume(str, j + 1, v * 10 + 8)
          else if c == '9' then
            consume(str, j + 1, v * 10 + 9)
          else
            { i: j, v: v };
        consume(str, i, 0);

    local try_parse_precision(str, i) =
      assert i < std.length(str) : 'Truncated format code.';
      local c = str[i];
      if c == '.' then
        try_parse_field_width(str, i + 1)
      else
        { i: i, v: null };

    // Ignored, if it exists.
    local try_parse_length_modifier(str, i) =
      assert i < std.length(str) : 'Truncated format code.';
      local c = str[i];
      if c == 'h' || c == 'l' || c == 'L' then
        i + 1
      else
        i;

    local parse_conv_type(str, i) =
      assert i < std.length(str) : 'Truncated format code.';
      local c = str[i];
      if c == 'd' || c == 'i' || c == 'u' then
        { i: i + 1, v: 'd', caps: false }
      else if c == 'o' then
        { i: i + 1, v: 'o', caps: false }
      else if c == 'x' then
        { i: i + 1, v: 'x', caps: false }
      else if c == 'X' then
        { i: i + 1, v: 'x', caps: true }
      else if c == 'e' then
        { i: i + 1, v: 'e', caps: false }
      else if c == 'E' then
        { i: i + 1, v: 'e', caps: true }
      else if c == 'f' then
        { i: i + 1, v: 'f', caps: false }
      else if c == 'F' then
        { i: i + 1, v: 'f', caps: true }
      else if c == 'g' then
        { i: i + 1, v: 'g', caps: false }
      else if c == 'G' then
        { i: i + 1, v: 'g', caps: true }
      else if c == 'c' then
        { i: i + 1, v: 'c', caps: false }
      else if c == 's' then
        { i: i + 1, v: 's', caps: false }
      else if c == '%' then
        { i: i + 1, v: '%', caps: false }
      else
        error 'Unrecognised conversion type: ' + c;


    // Parsed initial %, now the rest.
    local parse_code(str, i) =
      assert i < std.length(str) : 'Truncated format code.';
      local mkey = try_parse_mapping_key(str, i);
      local cflags = try_parse_cflags(str, mkey.i);
      local fw = try_parse_field_width(str, cflags.i);
      local prec = try_parse_precision(str, fw.i);
      local len_mod = try_parse_length_modifier(str, prec.i);
      local ctype = parse_conv_type(str, len_mod);
      {
        i: ctype.i,
        code: {
          mkey: mkey.v,
          cflags: cflags.v,
          fw: fw.v,
          prec: prec.v,
          ctype: ctype.v,
          caps: ctype.caps,
        },
      };

    // Parse a format string (containing none or more % format tags).
    local parse_codes(str, i, out, cur) =
      if i >= std.length(str) then
        out + [cur]
      else
        local c = str[i];
        if c == '%' then
          local r = parse_code(str, i + 1);
          parse_codes(str, r.i, out + [cur, r.code], '') tailstrict
        else
          parse_codes(str, i + 1, out, cur + c) tailstrict;

    local codes = parse_codes(str, 0, [], '');


    ///////////////////////
    // Format the values //
    ///////////////////////

    // Useful utilities
    local padding(w, s) =
      local aux(w, v) =
        if w <= 0 then
          v
        else
          aux(w - 1, v + s);
      aux(w, '');

    // Add s to the left of str so that its length is at least w.
    local pad_left(str, w, s) =
      padding(w - std.length(str), s) + str;

    // Add s to the right of str so that its length is at least w.
    local pad_right(str, w, s) =
      str + padding(w - std.length(str), s);

    // Render a sign & magnitude integer (radix ranges from decimal to binary).
    // neg should be a boolean, and when true indicates that we should render a negative number.
    // mag must always be a whole number >= 0, it's the magnitude of the integer to render
    // min_chars must be a whole number >= 0
    //   It is the field width, i.e. std.length() of the result should be >= min_chars
    // min_digits must be a whole number >= 0. It's the number of zeroes to pad with.
    // blank must be a boolean, if true adds an additional ' ' in front of a positive number, so
    // that it is aligned with negative numbers with the same number of digits.
    // plus must be a boolean, if true adds a '+' in front of a positive number, so that it is
    // aligned with negative numbers with the same number of digits.  This takes precedence over
    // blank, if both are true.
    // radix must be a whole number >1 and <= 10.  It is the base of the system of numerals.
    // zero_prefix is a string prefixed before the sign to all numbers that are not 0.
    local render_int(neg, mag, min_chars, min_digits, blank, plus, radix, zero_prefix) =
      // dec is the minimal string needed to represent the number as text.
      local dec =
        if mag == 0 then
          '0'
        else
          local aux(n) =
            if n == 0 then
              zero_prefix
            else
              aux(std.floor(n / radix)) + (n % radix);
          aux(mag);
      local zp = min_chars - (if neg || blank || plus then 1 else 0);
      local zp2 = std.max(zp, min_digits);
      local dec2 = pad_left(dec, zp2, '0');
      (if neg then '-' else if plus then '+' else if blank then ' ' else '') + dec2;

    // Render an integer in hexadecimal.
    local render_hex(n__, min_chars, min_digits, blank, plus, add_zerox, capitals) =
      local numerals = [0, 1, 2, 3, 4, 5, 6, 7, 8, 9]
                       + if capitals then ['A', 'B', 'C', 'D', 'E', 'F']
                       else ['a', 'b', 'c', 'd', 'e', 'f'];
      local n_ = std.abs(n__);
      local aux(n) =
        if n == 0 then
          ''
        else
          aux(std.floor(n / 16)) + numerals[n % 16];
      local hex = if std.floor(n_) == 0 then '0' else aux(std.floor(n_));
      local neg = n__ < 0;
      local zp = min_chars - (if neg || blank || plus then 1 else 0)
                 - (if add_zerox then 2 else 0);
      local zp2 = std.max(zp, min_digits);
      local hex2 = (if add_zerox then (if capitals then '0X' else '0x') else '')
                   + pad_left(hex, zp2, '0');
      (if neg then '-' else if plus then '+' else if blank then ' ' else '') + hex2;

    local strip_trailing_zero(str) =
      local aux(str, i) =
        if i < 0 then
          ''
        else
          if str[i] == '0' then
            aux(str, i - 1)
          else
            std.substr(str, 0, i + 1);
      aux(str, std.length(str) - 1);

    // Render floating point in decimal form
    local render_float_dec(n__, zero_pad, blank, plus, ensure_pt, trailing, prec) =
      local n_ = std.abs(n__);
      local whole = std.floor(n_);
      // Represent the rounded number as an integer * 1/10**prec.
      // Note that it can also be equal to 10**prec and we'll need to carry
      // over to the wholes.  We operate on the absolute numbers, so that we
      // don't have trouble with the rounding direction.
      local denominator = std.pow(10, prec);
      local numerator = std.abs(n_) * denominator + 0.5;
      local whole = std.sign(n_) * std.floor(numerator / denominator);
      local frac = std.floor(numerator) % denominator;
      local dot_size = if prec == 0 && !ensure_pt then 0 else 1;
      local zp = zero_pad - prec - dot_size;
      local str = render_int(n__ < 0, whole, zp, 0, blank, plus, 10, '');
      if prec == 0 then
        str + if ensure_pt then '.' else ''
      else
        if trailing || frac > 0 then
          local frac_str = render_int(false, frac, prec, 0, false, false, 10, '');
          str + '.' + if !trailing then strip_trailing_zero(frac_str) else frac_str
        else
          str;

    // Render floating point in scientific form
    local render_float_sci(n__, zero_pad, blank, plus, ensure_pt, trailing, caps, prec) =
      local exponent = if n__ == 0 then 0 else std.floor(std.log(std.abs(n__)) / std.log(10));
      local suff = (if caps then 'E' else 'e')
                   + render_int(exponent < 0, std.abs(exponent), 3, 0, false, true, 10, '');
      local mantissa = if exponent == -324 then
        // Avoid a rounding error where std.pow(10, -324) is 0
        // -324 is the smallest exponent possible.
        n__ * 10 / std.pow(10, exponent + 1)
      else
        n__ / std.pow(10, exponent);
      local zp2 = zero_pad - std.length(suff);
      render_float_dec(mantissa, zp2, blank, plus, ensure_pt, trailing, prec) + suff;

    // Render a value with an arbitrary format code.
    local format_code(val, code, fw, prec_or_null, i) =
      local cflags = code.cflags;
      local fpprec = if prec_or_null != null then prec_or_null else 6;
      local iprec = if prec_or_null != null then prec_or_null else 0;
      local zp = if cflags.zero && !cflags.left then fw else 0;
      if code.ctype == 's' then
        std.toString(val)
      else if code.ctype == 'd' then
        if std.type(val) != 'number' then
          error 'Format required number at '
                + i + ', got ' + std.type(val)
        else
          render_int(val <= -1, std.floor(std.abs(val)), zp, iprec, cflags.blank, cflags.plus, 10, '')
      else if code.ctype == 'o' then
        if std.type(val) != 'number' then
          error 'Format required number at '
                + i + ', got ' + std.type(val)
        else
          local zero_prefix = if cflags.alt then '0' else '';
          render_int(val <= -1, std.floor(std.abs(val)), zp, iprec, cflags.blank, cflags.plus, 8, zero_prefix)
      else if code.ctype == 'x' then
        if std.type(val) != 'number' then
          error 'Format required number at '
                + i + ', got ' + std.type(val)
        else
          render_hex(std.floor(val),
                     zp,
                     iprec,
                     cflags.blank,
                     cflags.plus,
                     cflags.alt,
                     code.caps)
      else if code.ctype == 'f' then
        if std.type(val) != 'number' then
          error 'Format required number at '
                + i + ', got ' + std.type(val)
        else
          render_float_dec(val,
                           zp,
                           cflags.blank,
                           cflags.plus,
                           cflags.alt,
                           true,
                           fpprec)
      else if code.ctype == 'e' then
        if std.type(val) != 'number' then
          error 'Format required number at '
                + i + ', got ' + std.type(val)
        else
          render_float_sci(val,
                           zp,
                           cflags.blank,
                           cflags.plus,
                           cflags.alt,
                           true,
                           code.caps,
                           fpprec)
      else if code.ctype == 'g' then
        if std.type(val) != 'number' then
          error 'Format required number at '
                + i + ', got ' + std.type(val)
        else
          local exponent = if val != 0 then std.floor(std.log(std.abs(val)) / std.log(10)) else 0;
          if exponent < -4 || exponent >= fpprec then
            render_float_sci(val,
                             zp,
                             cflags.blank,
                             cflags.plus,
                             cflags.alt,
                             cflags.alt,
                             code.caps,
                             fpprec - 1)
          else
            local digits_before_pt = std.max(1, exponent + 1);
            render_float_dec(val,
                             zp,
                             cflags.blank,
                             cflags.plus,
                             cflags.alt,
                             cflags.alt,
                             fpprec - digits_before_pt)
      else if code.ctype == 'c' then
        if std.type(val) == 'number' then
          std.char(val)
        else if std.type(val) == 'string' then
          if std.length(val) == 1 then
            val
          else
            error '%c expected 1-sized string got: ' + std.length(val)
        else
          error '%c expected number / string, got: ' + std.type(val)
      else
        error 'Unknown code: ' + code.ctype;

    // Render a parsed format string with an array of values.
    local format_codes_arr(codes, arr, i, j, v) =
      if i >= std.length(codes) then
        if j < std.length(arr) then
          error ('Too many values to format: ' + std.length(arr) + ', expected ' + j)
        else
          v
      else
        local code = codes[i];
        if std.type(code) == 'string' then
          format_codes_arr(codes, arr, i + 1, j, v + code) tailstrict
        else
          local tmp = if code.fw == '*' then {
            j: j + 1,
            fw: if j >= std.length(arr) then
              error ('Not enough values to format: ' + std.length(arr) + ', expected at least ' + j)
            else
              arr[j],
          } else {
            j: j,
            fw: code.fw,
          };
          local tmp2 = if code.prec == '*' then {
            j: tmp.j + 1,
            prec: if tmp.j >= std.length(arr) then
              error ('Not enough values to format: ' + std.length(arr) + ', expected at least ' + tmp.j)
            else
              arr[tmp.j],
          } else {
            j: tmp.j,
            prec: code.prec,
          };
          local j2 = tmp2.j;
          local val =
            if j2 < std.length(arr) then
              arr[j2]
            else
              error ('Not enough values to format: ' + std.length(arr) + ', expected more than ' + j2);
          local s =
            if code.ctype == '%' then
              '%'
            else
              format_code(val, code, tmp.fw, tmp2.prec, j2);
          local s_padded =
            if code.cflags.left then
              pad_right(s, tmp.fw, ' ')
            else
              pad_left(s, tmp.fw, ' ');
          local j3 =
            if code.ctype == '%' then
              j2
            else
              j2 + 1;
          format_codes_arr(codes, arr, i + 1, j3, v + s_padded) tailstrict;

    // Render a parsed format string with an object of values.
    local format_codes_obj(codes, obj, i, v) =
      if i >= std.length(codes) then
        v
      else
        local code = codes[i];
        if std.type(code) == 'string' then
          format_codes_obj(codes, obj, i + 1, v + code) tailstrict
        else
          local f =
            if code.mkey == null then
              error 'Mapping keys required.'
            else
              code.mkey;
          local fw =
            if code.fw == '*' then
              error 'Cannot use * field width with object.'
            else
              code.fw;
          local prec =
            if code.prec == '*' then
              error 'Cannot use * precision with object.'
            else
              code.prec;
          local val =
            if std.objectHasAll(obj, f) then
              obj[f]
            else
              error 'No such field: ' + f;
          local s =
            if code.ctype == '%' then
              '%'
            else
              format_code(val, code, fw, prec, f);
          local s_padded =
            if code.cflags.left then
              pad_right(s, fw, ' ')
            else
              pad_left(s, fw, ' ');
          format_codes_obj(codes, obj, i + 1, v + s_padded) tailstrict;

    if std.isArray(vals) then
      format_codes_arr(codes, vals, 0, 0, '')
    else if std.isObject(vals) then
      format_codes_obj(codes, vals, 0, '')
    else
      format_codes_arr(codes, [vals], 0, 0, ''),

  foldr(func, arr, init)::
    local aux(func, arr, running, idx) =
      if idx < 0 then
        running
      else
        aux(func, arr, func(arr[idx], running), idx - 1) tailstrict;
    aux(func, arr, init, std.length(arr) - 1),

  foldl(func, arr, init)::
    local aux(func, arr, running, idx) =
      if idx >= std.length(arr) then
        running
      else
        aux(func, arr, func(running, arr[idx]), idx + 1) tailstrict;
    aux(func, arr, init, 0),


  filterMap(filter_func, map_func, arr)::
    if !std.isFunction(filter_func) then
      error ('std.filterMap first param must be function, got ' + std.type(filter_func))
    else if !std.isFunction(map_func) then
      error ('std.filterMap second param must be function, got ' + std.type(map_func))
    else if !std.isArray(arr) then
      error ('std.filterMap third param must be array, got ' + std.type(arr))
    else
      std.map(map_func, std.filter(filter_func, arr)),

  assertEqual(a, b)::
    if a == b then
      true
    else
      error 'Assertion failed. ' + a + ' != ' + b,

  abs(n)::
    if !std.isNumber(n) then
      error 'std.abs expected number, got ' + std.type(n)
    else
      if n > 0 then n else -n,

  sign(n)::
    if !std.isNumber(n) then
      error 'std.sign expected number, got ' + std.type(n)
    else
      if n > 0 then
        1
      else if n < 0 then
        -1
      else 0,

  max(a, b)::
    if !std.isNumber(a) then
      error 'std.max first param expected number, got ' + std.type(a)
    else if !std.isNumber(b) then
      error 'std.max second param expected number, got ' + std.type(b)
    else
      if a > b then a else b,

  min(a, b)::
    if !std.isNumber(a) then
      error 'std.min first param expected number, got ' + std.type(a)
    else if !std.isNumber(b) then
      error 'std.min second param expected number, got ' + std.type(b)
    else
      if a < b then a else b,

  clamp(x, minVal, maxVal)::
    if x < minVal then minVal
    else if x > maxVal then maxVal
    else x,

  flattenArrays(arrs)::
    std.foldl(function(a, b) a + b, arrs, []),

  flattenDeepArray(value)::
    if std.isArray(value) then
      [y for x in value for y in std.flattenDeepArray(x)]
    else
      [value],

  manifestIni(ini)::
    local body_lines(body) =
      std.join([], [
        local value_or_values = body[k];
        if std.isArray(value_or_values) then
          ['%s = %s' % [k, value] for value in value_or_values]
        else
          ['%s = %s' % [k, value_or_values]]

        for k in std.objectFields(body)
      ]);

    local section_lines(sname, sbody) = ['[%s]' % [sname]] + body_lines(sbody),
          main_body = if std.objectHas(ini, 'main') then body_lines(ini.main) else [],
          all_sections = [
      section_lines(k, ini.sections[k])
      for k in std.objectFields(ini.sections)
    ];
    std.join('\n', main_body + std.flattenArrays(all_sections) + ['']),

  manifestToml(value):: std.manifestTomlEx(value, '  '),

  manifestTomlEx(value, indent)::
    local
      escapeStringToml = std.escapeStringJson,
      escapeKeyToml(key) =
        local bare_allowed = std.set(std.stringChars('ABCDEFGHIJKLMNOPQRSTUVWXYZabcdefghijklmnopqrstuvwxyz0123456789_-'));
        if std.setUnion(std.set(std.stringChars(key)), bare_allowed) == bare_allowed then key else escapeStringToml(key),
      isTableArray(v) = std.isArray(v) && std.length(v) > 0 && std.all(std.map(std.isObject, v)),
      isSection(v) = std.isObject(v) || isTableArray(v),
      renderValue(v, indexedPath, inline, cindent) =
        if v == true then
          'true'
        else if v == false then
          'false'
        else if v == null then
          error 'Tried to manifest "null" at ' + indexedPath
        else if std.isNumber(v) then
          '' + v
        else if std.isString(v) then
          escapeStringToml(v)
        else if std.isFunction(v) then
          error 'Tried to manifest function at ' + indexedPath
        else if std.isArray(v) then
          if std.length(v) == 0 then
            '[]'
          else
            local range = std.range(0, std.length(v) - 1);
            local new_indent = if inline then '' else cindent + indent;
            local separator = if inline then ' ' else '\n';
            local lines = ['[' + separator]
                          + std.join([',' + separator],
                                     [
                                       [new_indent + renderValue(v[i], indexedPath + [i], true, '')]
                                       for i in range
                                     ])
                          + [separator + (if inline then '' else cindent) + ']'];
            std.join('', lines)
        else if std.isObject(v) then
          local lines = ['{ ']
                        + std.join([', '],
                                   [
                                     [escapeKeyToml(k) + ' = ' + renderValue(v[k], indexedPath + [k], true, '')]
                                     for k in std.objectFields(v)
                                   ])
                        + [' }'];
          std.join('', lines),
      renderTableInternal(v, path, indexedPath, cindent) =
        local kvp = std.flattenArrays([
          [cindent + escapeKeyToml(k) + ' = ' + renderValue(v[k], indexedPath + [k], false, cindent)]
          for k in std.objectFields(v)
          if !isSection(v[k])
        ]);
        local sections = [std.join('\n', kvp)] + [
          (
            if std.isObject(v[k]) then
              renderTable(v[k], path + [k], indexedPath + [k], cindent)
            else
              renderTableArray(v[k], path + [k], indexedPath + [k], cindent)
          )
          for k in std.objectFields(v)
          if isSection(v[k])
        ];
        std.join('\n\n', sections),
      renderTable(v, path, indexedPath, cindent) =
        cindent + '[' + std.join('.', std.map(escapeKeyToml, path)) + ']'
        + (if v == {} then '' else '\n')
        + renderTableInternal(v, path, indexedPath, cindent + indent),
      renderTableArray(v, path, indexedPath, cindent) =
        local range = std.range(0, std.length(v) - 1);
        local sections = [
          (cindent + '[[' + std.join('.', std.map(escapeKeyToml, path)) + ']]'
           + (if v[i] == {} then '' else '\n')
           + renderTableInternal(v[i], path, indexedPath + [i], cindent + indent))
          for i in range
        ];
        std.join('\n\n', sections);
    if std.isObject(value) then
      renderTableInternal(value, [], [], '')
    else
      error 'TOML body must be an object. Got ' + std.type(value),

  escapeStringJson(str_)::
    local str = std.toString(str_);
    local trans(ch) =
      if ch == '"' then
        '\\"'
      else if ch == '\\' then
        '\\\\'
      else if ch == '\b' then
        '\\b'
      else if ch == '\f' then
        '\\f'
      else if ch == '\n' then
        '\\n'
      else if ch == '\r' then
        '\\r'
      else if ch == '\t' then
        '\\t'
      else
        local cp = std.codepoint(ch);
        if cp < 32 || (cp >= 127 && cp <= 159) then
          '\\u%04x' % [cp]
        else
          ch;
    '"%s"' % std.join('', [trans(ch) for ch in std.stringChars(str)]),

  escapeStringPython(str)::
    std.escapeStringJson(str),

  escapeStringBash(str_)::
    local str = std.toString(str_);
    local trans(ch) =
      if ch == "'" then
        "'\"'\"'"
      else
        ch;
    "'%s'" % std.join('', [trans(ch) for ch in std.stringChars(str)]),

  escapeStringDollars(str_)::
    local str = std.toString(str_);
    local trans(ch) =
      if ch == '$' then
        '$$'
      else
        ch;
    std.foldl(function(a, b) a + trans(b), std.stringChars(str), ''),

  local xml_escapes = {
    '<': '&lt;',
    '>': '&gt;',
    '&': '&amp;',
    '"': '&quot;',
    "'": '&apos;',
  },

  escapeStringXML(str_)::
    local str = std.toString(str_);
    std.join('', [std.get(xml_escapes, ch, ch) for ch in std.stringChars(str)]),

  manifestJson(value):: std.manifestJsonEx(value, '    '),

  manifestJsonMinified(value):: std.manifestJsonEx(value, '', '', ':'),

  manifestJsonEx(value, indent, newline='\n', key_val_sep=': ')::
    local aux(v, path, cindent) =
      if v == true then
        'true'
      else if v == false then
        'false'
      else if v == null then
        'null'
      else if std.isNumber(v) then
        '' + v
      else if std.isString(v) then
        std.escapeStringJson(v)
      else if std.isFunction(v) then
        error 'Tried to manifest function at ' + path
      else if std.isArray(v) then
        local range = std.range(0, std.length(v) - 1);
        local new_indent = cindent + indent;
        local lines = ['[' + newline]
                      + std.join([',' + newline],
                                 [
                                   [new_indent + aux(v[i], path + [i], new_indent)]
                                   for i in range
                                 ])
                      + [newline + cindent + ']'];
        std.join('', lines)
      else if std.isObject(v) then
        local lines = ['{' + newline]
                      + std.join([',' + newline],
                                 [
                                   [cindent + indent + std.escapeStringJson(k) + key_val_sep
                                    + aux(v[k], path + [k], cindent + indent)]
                                   for k in std.objectFields(v)
                                 ])
                      + [newline + cindent + '}'];
        std.join('', lines);
    aux(value, [], ''),

  manifestYamlDoc(value, indent_array_in_object=false, quote_keys=true)::
    local onlyChars(charSet, strSet) =
      if std.length(std.setInter(charSet, strSet)) == std.length(strSet) then
        true
      else false;
    local isReserved(key) =
      // NOTE: These values are checked for case insensitively.
      // While this approach results in some false positives, it eliminates
      // the risk of missing a permutation.
      local reserved = [
        // Boolean types taken from https://yaml.org/type/bool.html
        'true',
        'false',
        'yes',
        'no',
        'on',
        'off',
        'y',
        'n',
        // Numerical words taken from https://yaml.org/type/float.html
        '.nan',
        '-.inf',
        '+.inf',
        '.inf',
        'null',
        // Invalid keys that contain no invalid characters
        '-',
        '---',
        '',
      ];
      local bad = [word for word in reserved if word == std.asciiLower(key)];
      if std.length(bad) > 0 then
        true
      else false;
    local typeMatch(m_key, type) =
      // Look for positive or negative numerical types (ex: 0x)
      if std.substr(m_key, 0, 2) == type || std.substr(m_key, 0, 3) == '-' + type then
        true
      else false;
    local bareSafe(key) =
      /*
      For a key to be considered safe to emit without quotes, the following must be true
        - All characters must match [a-zA-Z0-9_/\-]
        - Not match the integer format defined in https://yaml.org/type/int.html
        - Not match the float format defined in https://yaml.org/type/float.html
        - Not match the timestamp format defined in https://yaml.org/type/timestamp.html
        - Not match the boolean format defined in https://yaml.org/type/bool.html
        - Not match the null format defined in https://yaml.org/type/null.html
        - Not match (ignoring case) any reserved words which pass the above tests.
          Reserved words are defined in isReserved() above.

      Since the remaining YAML types require characters outside the set chosen as valid
      for the elimination of quotes from the YAML output, the remaining types listed at
      https://yaml.org/type/ are by default always quoted.
      */
      local letters = std.set(std.stringChars('ABCDEFGHIJKLMNOPQRSTUVWXYZabcdefghijklmnopqrstuvwxyz_-/'));
      local digits = std.set(std.stringChars('0123456789'));
      local intChars = std.set(digits + std.stringChars('_-'));
      local binChars = std.set(intChars + std.stringChars('b'));
      local hexChars = std.set(digits + std.stringChars('abcdefx_-'));
      local floatChars = std.set(digits + std.stringChars('e._-'));
      local dateChars = std.set(digits + std.stringChars('-'));
      local safeChars = std.set(letters + floatChars);
      local keyLc = std.asciiLower(key);
      local keyChars = std.stringChars(key);
      local keySet = std.set(keyChars);
      local keySetLc = std.set(std.stringChars(keyLc));
      // Check for unsafe characters
      if !onlyChars(safeChars, keySet) then
        false
      // Check for reserved words
      else if isReserved(key) then
        false
      /* Check for timestamp values.  Since spaces and colons are already forbidden,
         all that could potentially pass is the standard date format (ex MM-DD-YYYY, YYYY-DD-MM, etc).
         This check is even more conservative: Keys that meet all of the following:
           - all characters match [0-9\-]
           - has exactly 2 dashes
         are considered dates.
      */
      else if onlyChars(dateChars, keySet)
              && std.length(std.findSubstr('-', key)) == 2 then
        false
      /* Check for integers.  Keys that meet all of the following:
           - all characters match [0-9_\-]
           - has at most 1 dash
         are considered integers.
      */
      else if onlyChars(intChars, keySetLc)
              && std.length(std.findSubstr('-', key)) < 2 then
        false
      /* Check for binary integers.  Keys that meet all of the following:
           - all characters match [0-9b_\-]
           - has at least 3 characters
           - starts with (-)0b
         are considered binary integers.
      */
      else if onlyChars(binChars, keySetLc)
              && std.length(key) > 2
              && typeMatch(key, '0b') then
        false
      /* Check for floats. Keys that meet all of the following:
           - all characters match [0-9e._\-]
           - has at most a single period
           - has at most two dashes
           - has at most 1 'e'
         are considered floats.
      */
      else if onlyChars(floatChars, keySetLc)
              && std.length(std.findSubstr('.', key)) == 1
              && std.length(std.findSubstr('-', key)) < 3
              && std.length(std.findSubstr('e', keyLc)) < 2 then
        false
      /* Check for hexadecimals.  Keys that meet all of the following:
           - all characters match [0-9a-fx_\-]
           - has at most 1 dash
           - has at least 3 characters
           - starts with (-)0x
         are considered hexadecimals.
      */
      else if onlyChars(hexChars, keySetLc)
              && std.length(std.findSubstr('-', key)) < 2
              && std.length(keyChars) > 2
              && typeMatch(key, '0x') then
        false
      // All checks pass. Key is safe for emission without quotes.
      else true;
    local escapeKeyYaml(key) =
      if bareSafe(key) then key else std.escapeStringJson(key);
    local aux(v, path, cindent) =
      if v == true then
        'true'
      else if v == false then
        'false'
      else if v == null then
        'null'
      else if std.isNumber(v) then
        '' + v
      else if std.isString(v) then
        local len = std.length(v);
        if len == 0 then
          '""'
        else if v[len - 1] == '\n' then
          local split = std.split(v, '\n');
          std.join('\n' + cindent + '  ', ['|'] + split[0:std.length(split) - 1])
        else
          std.escapeStringJson(v)
      else if std.isFunction(v) then
        error 'Tried to manifest function at ' + path
      else if std.isArray(v) then
        if std.length(v) == 0 then
          '[]'
        else
          local params(value) =
            if std.isArray(value) && std.length(value) > 0 then {
              // While we could avoid the new line, it yields YAML that is
              // hard to read, e.g.:
              // - - - 1
              //     - 2
              //   - - 3
              //     - 4
              new_indent: cindent + '  ',
              space: '\n' + self.new_indent,
            } else if std.isObject(value) && std.length(value) > 0 then {
              new_indent: cindent + '  ',
              // In this case we can start on the same line as the - because the indentation
              // matches up then.  The converse is not true, because fields are not always
              // 1 character long.
              space: ' ',
            } else {
              // In this case, new_indent is only used in the case of multi-line strings.
              new_indent: cindent,
              space: ' ',
            };
          local range = std.range(0, std.length(v) - 1);
          local parts = [
            '-' + param.space + aux(v[i], path + [i], param.new_indent)
            for i in range
            for param in [params(v[i])]
          ];
          std.join('\n' + cindent, parts)
      else if std.isObject(v) then
        if std.length(v) == 0 then
          '{}'
        else
          local params(value) =
            if std.isArray(value) && std.length(value) > 0 then {
              // Not indenting allows e.g.
              // ports:
              // - 80
              // instead of
              // ports:
              //   - 80
              new_indent: if indent_array_in_object then cindent + '  ' else cindent,
              space: '\n' + self.new_indent,
            } else if std.isObject(value) && std.length(value) > 0 then {
              new_indent: cindent + '  ',
              space: '\n' + self.new_indent,
            } else {
              // In this case, new_indent is only used in the case of multi-line strings.
              new_indent: cindent,
              space: ' ',
            };
          local lines = [
            (if quote_keys then std.escapeStringJson(k) else escapeKeyYaml(k)) + ':' + param.space + aux(v[k], path + [k], param.new_indent)
            for k in std.objectFields(v)
            for param in [params(v[k])]
          ];
          std.join('\n' + cindent, lines);
    aux(value, [], ''),

  manifestYamlStream(value, indent_array_in_object=false, c_document_end=true, quote_keys=true)::
    if !std.isArray(value) then
      error 'manifestYamlStream only takes arrays, got ' + std.type(value)
    else
      '---\n' + std.join(
        '\n---\n', [std.manifestYamlDoc(e, indent_array_in_object, quote_keys) for e in value]
      ) + if c_document_end then '\n...\n' else '\n',


  manifestPython(v)::
    if std.isObject(v) then
      local fields = [
        '%s: %s' % [std.escapeStringPython(k), std.manifestPython(v[k])]
        for k in std.objectFields(v)
      ];
      '{%s}' % [std.join(', ', fields)]
    else if std.isArray(v) then
      '[%s]' % [std.join(', ', [std.manifestPython(v2) for v2 in v])]
    else if std.isString(v) then
      '%s' % [std.escapeStringPython(v)]
    else if std.isFunction(v) then
      error 'cannot manifest function'
    else if std.isNumber(v) then
      std.toString(v)
    else if v == true then
      'True'
    else if v == false then
      'False'
    else if v == null then
      'None',

  manifestPythonVars(conf)::
    local vars = ['%s = %s' % [k, std.manifestPython(conf[k])] for k in std.objectFields(conf)];
    std.join('\n', vars + ['']),

  manifestXmlJsonml(value)::
    if !std.isArray(value) then
      error 'Expected a JSONML value (an array), got %s' % std.type(value)
    else
      local aux(v) =
        if std.isString(v) then
          v
        else
          local tag = v[0];
          local has_attrs = std.length(v) > 1 && std.isObject(v[1]);
          local attrs = if has_attrs then v[1] else {};
          local children = if has_attrs then v[2:] else v[1:];
          local attrs_str =
            std.join('', [' %s="%s"' % [k, attrs[k]] for k in std.objectFields(attrs)]);
          std.deepJoin(['<', tag, attrs_str, '>', [aux(x) for x in children], '</', tag, '>']);

      aux(value),

  local base64_table = 'ABCDEFGHIJKLMNOPQRSTUVWXYZabcdefghijklmnopqrstuvwxyz0123456789+/',
  local base64_inv = { [base64_table[i]]: i for i in std.range(0, 63) },

  base64(input)::
    local bytes =
      if std.isString(input) then
        std.map(std.codepoint, input)
      else
        input;

    local aux(arr, i, r) =
      if i >= std.length(arr) then
        r
      else if i + 1 >= std.length(arr) then
        local str =
          // 6 MSB of i
          base64_table[(arr[i] & 252) >> 2] +
          // 2 LSB of i
          base64_table[(arr[i] & 3) << 4] +
          '==';
        aux(arr, i + 3, r + str) tailstrict
      else if i + 2 >= std.length(arr) then
        local str =
          // 6 MSB of i
          base64_table[(arr[i] & 252) >> 2] +
          // 2 LSB of i, 4 MSB of i+1
          base64_table[(arr[i] & 3) << 4 | (arr[i + 1] & 240) >> 4] +
          // 4 LSB of i+1
          base64_table[(arr[i + 1] & 15) << 2] +
          '=';
        aux(arr, i + 3, r + str) tailstrict
      else
        local str =
          // 6 MSB of i
          base64_table[(arr[i] & 252) >> 2] +
          // 2 LSB of i, 4 MSB of i+1
          base64_table[(arr[i] & 3) << 4 | (arr[i + 1] & 240) >> 4] +
          // 4 LSB of i+1, 2 MSB of i+2
          base64_table[(arr[i + 1] & 15) << 2 | (arr[i + 2] & 192) >> 6] +
          // 6 LSB of i+2
          base64_table[(arr[i + 2] & 63)];
        aux(arr, i + 3, r + str) tailstrict;

    local sanity = std.all([a < 256 for a in bytes]);
    if !sanity then
      error 'Can only base64 encode strings / arrays of single bytes.'
    else
      aux(bytes, 0, ''),


  base64DecodeBytes(str)::
    if std.length(str) % 4 != 0 then
      error 'Not a base64 encoded string "%s"' % str
    else
      local aux(str, i, r) =
        if i >= std.length(str) then
          r
        else
          // all 6 bits of i, 2 MSB of i+1
          local n1 = [base64_inv[str[i]] << 2 | (base64_inv[str[i + 1]] >> 4)];
          // 4 LSB of i+1, 4MSB of i+2
          local n2 =
            if str[i + 2] == '=' then []
            else [(base64_inv[str[i + 1]] & 15) << 4 | (base64_inv[str[i + 2]] >> 2)];
          // 2 LSB of i+2, all 6 bits of i+3
          local n3 =
            if str[i + 3] == '=' then []
            else [(base64_inv[str[i + 2]] & 3) << 6 | base64_inv[str[i + 3]]];
          aux(str, i + 4, r + n1 + n2 + n3) tailstrict;
      aux(str, 0, []),

  base64Decode(str)::
    local bytes = std.base64DecodeBytes(str);
    std.join('', std.map(std.char, bytes)),

  reverse(arr)::
    local l = std.length(arr);
    std.makeArray(l, function(i) arr[l - i - 1]),

  // Merge-sort for long arrays and naive quicksort for shorter ones
  sort(arr, keyF=id)::
    local quickSort(arr, keyF=id) =
      local l = std.length(arr);
      if std.length(arr) <= 1 then
        arr
      else
        local pos = 0;
        local pivot = keyF(arr[pos]);
        local rest = std.makeArray(l - 1, function(i) if i < pos then arr[i] else arr[i + 1]);
        local left = std.filter(function(x) keyF(x) < pivot, rest);
        local right = std.filter(function(x) keyF(x) >= pivot, rest);
        quickSort(left, keyF) + [arr[pos]] + quickSort(right, keyF);

    local merge(a, b) =
      local la = std.length(a), lb = std.length(b);
      local aux(i, j, prefix) =
        if i == la then
          prefix + b[j:]
        else if j == lb then
          prefix + a[i:]
        else
          if keyF(a[i]) <= keyF(b[j]) then
            aux(i + 1, j, prefix + [a[i]]) tailstrict
          else
            aux(i, j + 1, prefix + [b[j]]) tailstrict;
      aux(0, 0, []);

    local l = std.length(arr);
    if std.length(arr) <= 30 then
      quickSort(arr, keyF=keyF)
    else
      local mid = std.floor(l / 2);
      local left = arr[:mid], right = arr[mid:];
      merge(std.sort(left, keyF=keyF), std.sort(right, keyF=keyF)),

  uniq(arr, keyF=id)::
    local f(a, b) =
      if std.length(a) == 0 then
        [b]
      else if keyF(a[std.length(a) - 1]) == keyF(b) then
        a
      else
        a + [b];
    std.foldl(f, arr, []),

  set(arr, keyF=id)::
    std.uniq(std.sort(arr, keyF), keyF),

  setMember(x, arr, keyF=id)::
    // TODO(dcunnin): Binary chop for O(log n) complexity
    std.length(std.setInter([x], arr, keyF)) > 0,

  setUnion(a, b, keyF=id)::
    // NOTE: order matters, values in `a` win
    local aux(a, b, i, j, acc) =
      if i >= std.length(a) then
        acc + b[j:]
      else if j >= std.length(b) then
        acc + a[i:]
      else
        local ak = keyF(a[i]);
        local bk = keyF(b[j]);
        if ak == bk then
          aux(a, b, i + 1, j + 1, acc + [a[i]]) tailstrict
        else if ak < bk then
          aux(a, b, i + 1, j, acc + [a[i]]) tailstrict
        else
          aux(a, b, i, j + 1, acc + [b[j]]) tailstrict;
    aux(a, b, 0, 0, []),

  setInter(a, b, keyF=id)::
    local aux(a, b, i, j, acc) =
      if i >= std.length(a) || j >= std.length(b) then
        acc
      else
        if keyF(a[i]) == keyF(b[j]) then
          aux(a, b, i + 1, j + 1, acc + [a[i]]) tailstrict
        else if keyF(a[i]) < keyF(b[j]) then
          aux(a, b, i + 1, j, acc) tailstrict
        else
          aux(a, b, i, j + 1, acc) tailstrict;
    aux(a, b, 0, 0, []) tailstrict,

  setDiff(a, b, keyF=id)::
    local aux(a, b, i, j, acc) =
      if i >= std.length(a) then
        acc
      else if j >= std.length(b) then
        acc + a[i:]
      else
        if keyF(a[i]) == keyF(b[j]) then
          aux(a, b, i + 1, j + 1, acc) tailstrict
        else if keyF(a[i]) < keyF(b[j]) then
          aux(a, b, i + 1, j, acc + [a[i]]) tailstrict
        else
          aux(a, b, i, j + 1, acc) tailstrict;
    aux(a, b, 0, 0, []) tailstrict,

  mergePatch(target, patch)::
    if std.isObject(patch) then
      local target_object =
        if std.isObject(target) then target else {};

      local target_fields =
        if std.isObject(target_object) then std.objectFields(target_object) else [];

      local null_fields = [k for k in std.objectFields(patch) if patch[k] == null];
      local both_fields = std.setUnion(target_fields, std.objectFields(patch));

      {
        [k]:
          if !std.objectHas(patch, k) then
            target_object[k]
          else if !std.objectHas(target_object, k) then
            std.mergePatch(null, patch[k]) tailstrict
          else
            std.mergePatch(target_object[k], patch[k]) tailstrict
        for k in std.setDiff(both_fields, null_fields)
      }
    else
      patch,

  get(o, f, default=null, inc_hidden=true)::
    if std.objectHasEx(o, f, inc_hidden) then o[f] else default,

  objectFields(o)::
    std.objectFieldsEx(o, false),

  objectFieldsAll(o)::
    std.objectFieldsEx(o, true),

  objectHas(o, f)::
    std.objectHasEx(o, f, false),

  objectHasAll(o, f)::
    std.objectHasEx(o, f, true),

  objectValues(o)::
    [o[k] for k in std.objectFields(o)],

  objectValuesAll(o)::
    [o[k] for k in std.objectFieldsAll(o)],

  objectKeysValues(o)::
    [{ key: k, value: o[k] } for k in std.objectFields(o)],

  objectKeysValuesAll(o)::
    [{ key: k, value: o[k] } for k in std.objectFieldsAll(o)],

  equals(a, b)::
    local ta = std.type(a);
    local tb = std.type(b);
    if !std.primitiveEquals(ta, tb) then
      false
    else
      if std.primitiveEquals(ta, 'array') then
        local la = std.length(a);
        if !std.primitiveEquals(la, std.length(b)) then
          false
        else
          local aux(a, b, i) =
            if i >= la then
              true
            else if a[i] != b[i] then
              false
            else
              aux(a, b, i + 1) tailstrict;
          aux(a, b, 0)
      else if std.primitiveEquals(ta, 'object') then
        local fields = std.objectFields(a);
        local lfields = std.length(fields);
        if fields != std.objectFields(b) then
          false
        else
          local aux(a, b, i) =
            if i >= lfields then
              true
            else if local f = fields[i]; a[f] != b[f] then
              false
            else
              aux(a, b, i + 1) tailstrict;
          aux(a, b, 0)
      else
        std.primitiveEquals(a, b),


  resolvePath(f, r)::
    local arr = std.split(f, '/');
    std.join('/', std.makeArray(std.length(arr) - 1, function(i) arr[i]) + [r]),

  prune(a)::
    local isContent(b) =
      if b == null then
        false
      else if std.isArray(b) then
        std.length(b) > 0
      else if std.isObject(b) then
        std.length(b) > 0
      else
        true;
    if std.isArray(a) then
      [std.prune(x) for x in a if isContent($.prune(x))]
    else if std.isObject(a) then {
      [x]: $.prune(a[x])
      for x in std.objectFields(a)
      if isContent(std.prune(a[x]))
    } else
      a,

  findSubstr(pat, str)::
    if !std.isString(pat) then
      error 'findSubstr first parameter should be a string, got ' + std.type(pat)
    else if !std.isString(str) then
      error 'findSubstr second parameter should be a string, got ' + std.type(str)
    else
      local pat_len = std.length(pat);
      local str_len = std.length(str);
      if pat_len == 0 || str_len == 0 || pat_len > str_len then
        []
      else
        std.filter(function(i) str[i:i + pat_len] == pat, std.range(0, str_len - pat_len)),

  find(value, arr)::
    if !std.isArray(arr) then
      error 'find second parameter should be an array, got ' + std.type(arr)
    else
      std.filter(function(i) arr[i] == value, std.range(0, std.length(arr) - 1)),

  all(arr)::
    assert std.isArray(arr) : 'all() parameter should be an array, got ' + std.type(arr);
    local arrLen = std.length(arr);
    local aux(idx) =
      if idx >= arrLen then
        true
      else
        local e = arr[idx];
        assert std.isBoolean(e) : std.format('element "%s" of type %s is not a boolean', e, std.type(e));
        if !e then
          false
        else
          aux(idx + 1) tailstrict;
    aux(0),

  any(arr)::
    assert std.isArray(arr) : 'any() parameter should be an array, got ' + std.type(arr);
    local arrLen = std.length(arr);
    local aux(idx) =
      if idx >= arrLen then
        false
      else
        local e = arr[idx];
        assert std.isBoolean(e) : std.format('element "%s" of type %s is not a boolean', e, std.type(e));
        if e then
          true
        else
          aux(idx + 1) tailstrict;
    aux(0),

  // Three way comparison.
  // TODO(sbarzowski): consider exposing and documenting it properly
  __compare(v1, v2)::
    local t1 = std.type(v1), t2 = std.type(v2);
    if t1 != t2 then
      error 'Comparison requires matching types. Got ' + t1 + ' and ' + t2
    else if t1 == 'array' then
      std.__compare_array(v1, v2)
    else if t1 == 'function' || t1 == 'object' || t1 == 'boolean' then
      error 'Values of type ' + t1 + ' are not comparable.'
    else if v1 < v2 then -1
    else if v1 > v2 then 1
    else 0,

  __compare_array(arr1, arr2)::
    local len1 = std.length(arr1), len2 = std.length(arr2);
    local minLen = std.min(len1, len2);
    local aux(i) =
      if i < minLen then
        local cmpRes = std.__compare(arr1[i], arr2[i]);
        if cmpRes != 0 then
          cmpRes
        else
          aux(i + 1) tailstrict
      else
        std.__compare(len1, len2);
    aux(0),

  __array_less(arr1, arr2):: std.__compare_array(arr1, arr2) == -1,
  __array_greater(arr1, arr2):: std.__compare_array(arr1, arr2) == 1,
  __array_less_or_equal(arr1, arr2):: std.__compare_array(arr1, arr2) <= 0,
  __array_greater_or_equal(arr1, arr2):: std.__compare_array(arr1, arr2) >= 0,

  sum(arr):: std.foldl(function(a, b) a + b, arr, 0),

  avg(arr)::
    if std.length(arr) == 0 then
      error 'Cannot calculate average of an empty array.'
    else
      std.sum(arr)/std.length(arr),

  minArray(arr, keyF=id, onEmpty=error 'Expected at least one element in array. Got none')::
    if std.length(arr) == 0 then
      onEmpty
    else
      local minVal = arr[0];
      local minFn(a, b) =
        if std.__compare(keyF(a), keyF(b)) > 0 then
          b
        else
          a;
      std.foldl(minFn, arr, minVal),

  maxArray(arr, keyF=id, onEmpty=error 'Expected at least one element in array. Got none')::
    if std.length(arr) == 0 then
      onEmpty
    else
      local maxVal = arr[0];
      local maxFn(a, b) =
        if std.__compare(keyF(a), keyF(b)) < 0 then
          b
        else
          a;
      std.foldl(maxFn, arr, maxVal),

  xor(x, y):: x != y,

  xnor(x, y):: x == y,

  round(x):: std.floor(x + 0.5),

  isEmpty(str):: std.length(str) == 0,

  contains(arr, elem):: std.any([e == elem for e in arr]),

  equalsIgnoreCase(str1, str2):: std.asciiLower(str1) == std.asciiLower(str2),
  
  removeAt(arr, at):: [
    arr[i],
    for i in std.range(0, std.length(arr) - 1)
    if i != at
  ],

  remove(arr, elem):: 
    local indexes = std.find(elem, arr);
    if std.length(indexes) == 0
    then
      arr
    else
      std.removeAt(arr, indexes[0])
  ,

  objectRemoveKey(obj, key):: {
    [k]: obj[k],
    for k in std.objectFields(obj)
    if k != key
  },

<<<<<<< HEAD
  sha1(str):: go_only_function,
  sha256(str):: go_only_function,
  sha512(str):: go_only_function,
  sha3(str):: go_only_function,
=======
  trim(str):: std.stripChars(str, ' \t\n\f\r\u0085\u00A0'),
>>>>>>> fe3750f4
}<|MERGE_RESOLUTION|>--- conflicted
+++ resolved
@@ -1774,12 +1774,10 @@
     if k != key
   },
 
-<<<<<<< HEAD
   sha1(str):: go_only_function,
   sha256(str):: go_only_function,
   sha512(str):: go_only_function,
   sha3(str):: go_only_function,
-=======
+
   trim(str):: std.stripChars(str, ' \t\n\f\r\u0085\u00A0'),
->>>>>>> fe3750f4
 }