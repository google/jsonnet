--- conflicted
+++ resolved
@@ -1737,9 +1737,6 @@
 
   contains(arr, elem):: std.any([e == elem for e in arr]),
 
-<<<<<<< HEAD
-  trim(str):: std.stripChars(str, ' \t\n\f\r\u0085\u00A0'),
-=======
   equalsIgnoreCase(str1, str2):: std.asciiLower(str1) == std.asciiLower(str2),
   
   removeAt(arr, at):: [
@@ -1762,5 +1759,6 @@
     for k in std.objectFields(obj)
     if k != key
   },
->>>>>>> 6fc4aec4
+
+  trim(str):: std.stripChars(str, ' \t\n\f\r\u0085\u00A0'),
 }