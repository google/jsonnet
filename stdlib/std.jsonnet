/*
Copyright 2015 Google Inc. All rights reserved.

Licensed under the Apache License, Version 2.0 (the "License");
you may not use this file except in compliance with the License.
You may obtain a copy of the License at

    http://www.apache.org/licenses/LICENSE-2.0

Unless required by applicable law or agreed to in writing, software
distributed under the License is distributed on an "AS IS" BASIS,
WITHOUT WARRANTIES OR CONDITIONS OF ANY KIND, either express or implied.
See the License for the specific language governing permissions and
limitations under the License.
*/

/* This is the Jsonnet standard library, at least the parts of it that are written in Jsonnet.
 *
 * There are some native methods as well, which are defined in the interpreter and added to this
 * file.  It is never necessary to import std.jsonnet, it is embedded into the interpreter at
 * compile-time and automatically imported into all other Jsonnet programs.
 */
{

  local std = self,
  local id = function(x) x,

  isString(v):: std.type(v) == 'string',
  isNumber(v):: std.type(v) == 'number',
  isBoolean(v):: std.type(v) == 'boolean',
  isObject(v):: std.type(v) == 'object',
  isArray(v):: std.type(v) == 'array',
  isFunction(v):: std.type(v) == 'function',

  toString(a)::
    if std.type(a) == 'string' then a else '' + a,

  substr(str, from, len)::
    assert std.isString(str) : 'substr first parameter should be a string, got ' + std.type(str);
    assert std.isNumber(from) : 'substr second parameter should be a string, got ' + std.type(from);
    assert std.isNumber(len) : 'substr third parameter should be a string, got ' + std.type(len);
    assert len >= 0 : 'substr third parameter should be greater than zero, got ' + len;
    std.join('', std.makeArray(std.max(0, std.min(len, std.length(str) - from)), function(i) str[i + from])),

  startsWith(a, b)::
    if std.length(a) < std.length(b) then
      false
    else
      std.substr(a, 0, std.length(b)) == b,

  endsWith(a, b)::
    if std.length(a) < std.length(b) then
      false
    else
      std.substr(a, std.length(a) - std.length(b), std.length(b)) == b,

  lstripChars(str, chars)::
    if std.length(str) > 0 && std.member(chars, str[0]) then
      std.lstripChars(str[1:], chars) tailstrict
    else
      str,

  rstripChars(str, chars)::
    local len = std.length(str);
    if len > 0 && std.member(chars, str[len - 1]) then
      std.rstripChars(str[:len - 1], chars) tailstrict
    else
      str,

  stripChars(str, chars)::
    std.lstripChars(std.rstripChars(str, chars), chars),

  stringChars(str)::
    std.makeArray(std.length(str), function(i) str[i]),

  local parse_nat(str, base) =
    assert base > 0 && base <= 16 : 'integer base %d invalid' % base;
    // These codepoints are in ascending order:
    local zero_code = std.codepoint('0');
    local upper_a_code = std.codepoint('A');
    local lower_a_code = std.codepoint('a');
    local addDigit(aggregate, char) =
      local code = std.codepoint(char);
      local digit = if code >= lower_a_code then
        code - lower_a_code + 10
      else if code >= upper_a_code then
        code - upper_a_code + 10
      else
        code - zero_code;
      assert digit >= 0 && digit < base : '%s is not a base %d integer' % [str, base];
      base * aggregate + digit;
    std.foldl(addDigit, std.stringChars(str), 0),

  parseInt(str)::
    assert std.isString(str) : 'Expected string, got ' + std.type(str);
    assert std.length(str) > 0 && str != '-' : 'Not an integer: "%s"' % [str];
    if str[0] == '-' then
      -parse_nat(str[1:], 10)
    else
      parse_nat(str, 10),

  parseOctal(str)::
    assert std.isString(str) : 'Expected string, got ' + std.type(str);
    assert std.length(str) > 0 : 'Not an octal number: ""';
    parse_nat(str, 8),

  parseHex(str)::
    assert std.isString(str) : 'Expected string, got ' + std.type(str);
    assert std.length(str) > 0 : 'Not hexadecimal: ""';
    parse_nat(str, 16),

  split(str, c)::
    assert std.isString(str) : 'std.split first parameter must be a String, got ' + std.type(str);
    assert std.isString(c) : 'std.split second parameter must be a String, got ' + std.type(c);
    assert std.length(c) >= 1 : 'std.split second parameter must have length 1 or greater, got ' + std.length(c);
    std.splitLimit(str, c, -1),

  splitLimit(str, c, maxsplits)::
    assert std.isString(str) : 'str.splitLimit first parameter must be a String, got ' + std.type(str);
    assert std.isString(c) : 'str.splitLimit second parameter must be a String, got ' + std.type(c);
    assert std.length(c) >= 1 : 'std.splitLimit second parameter must have length 1 or greater, got ' + std.length(c);
    assert std.isNumber(maxsplits) : 'str.splitLimit third parameter must be a Number, got ' + std.type(maxsplits);
    local strLen = std.length(str);
    local cLen = std.length(c);
    local aux(idx, ret, val) =
      if idx >= strLen then
        ret + [val]
      else if str[idx:idx + cLen:1] == c &&
              (maxsplits == -1 || std.length(ret) < maxsplits) then
        aux(idx + cLen, ret + [val], '')
      else
        aux(idx + 1, ret, val + str[idx]);
    aux(0, [], ''),

  splitLimitR(str, c, maxsplits)::
    assert std.isString(str) : 'str.splitLimitR first parameter must be a String, got ' + std.type(str);
    assert std.isString(c) : 'str.splitLimitR second parameter must be a String, got ' + std.type(c);
    assert std.length(c) >= 1 : 'std.splitLimitR second parameter must have length 1 or greater, got ' + std.length(c);
    assert std.isNumber(maxsplits) : 'str.splitLimitR third parameter must be a Number, got ' + std.type(maxsplits);
    if maxsplits == -1 then
      std.splitLimit(str, c, -1)
    else
      local revStr(str) = std.join('', std.reverse(std.stringChars(str)));
      std.map(function(e) revStr(e), std.reverse(std.splitLimit(revStr(str), revStr(c), maxsplits))),

  strReplace(str, from, to)::
    assert std.isString(str);
    assert std.isString(from);
    assert std.isString(to);
    assert from != '' : "'from' string must not be zero length.";

    // Cache for performance.
    local str_len = std.length(str);
    local from_len = std.length(from);

    // True if from is at str[i].
    local found_at(i) = str[i:i + from_len] == from;

    // Return the remainder of 'str' starting with 'start_index' where
    // all occurrences of 'from' after 'curr_index' are replaced with 'to'.
    local replace_after(start_index, curr_index, acc) =
      if curr_index > str_len then
        acc + str[start_index:curr_index]
      else if found_at(curr_index) then
        local new_index = curr_index + std.length(from);
        replace_after(new_index, new_index, acc + str[start_index:curr_index] + to) tailstrict
      else
        replace_after(start_index, curr_index + 1, acc) tailstrict;

    // if from_len==1, then we replace by splitting and rejoining the
    // string which is much faster than recursing on replace_after
    if from_len == 1 then
      std.join(to, std.split(str, from))
    else
      replace_after(0, 0, ''),

  asciiUpper(str)::
    local cp = std.codepoint;
    local up_letter(c) = if cp(c) >= 97 && cp(c) < 123 then
      std.char(cp(c) - 32)
    else
      c;
    std.join('', std.map(up_letter, std.stringChars(str))),

  asciiLower(str)::
    local cp = std.codepoint;
    local down_letter(c) = if cp(c) >= 65 && cp(c) < 91 then
      std.char(cp(c) + 32)
    else
      c;
    std.join('', std.map(down_letter, std.stringChars(str))),

  range(from, to)::
    std.makeArray(to - from + 1, function(i) i + from),

  repeat(what, count)::
    local joiner =
      if std.isString(what) then ''
      else if std.isArray(what) then []
      else error 'std.repeat first argument must be an array or a string';
    std.join(joiner, std.makeArray(count, function(i) what)),

  slice(indexable, index, end, step)::
    local invar =
      // loop invariant with defaults applied
      {
        indexable: indexable,
        index:
          if index == null then 0
          else index,
        end:
          if end == null then std.length(indexable)
          else end,
        step:
          if step == null then 1
          else step,
        length: std.length(indexable),
        type: std.type(indexable),
      };
    assert invar.index >= 0 && invar.end >= 0 && invar.step >= 0 : 'got [%s:%s:%s] but negative index, end, and steps are not supported' % [invar.index, invar.end, invar.step];
    assert step != 0 : 'got %s but step must be greater than 0' % step;
    assert std.isString(indexable) || std.isArray(indexable) : 'std.slice accepts a string or an array, but got: %s' % std.type(indexable);
    local build(slice, cur) =
      if cur >= invar.end || cur >= invar.length then
        slice
      else
        build(
          if invar.type == 'string' then
            slice + invar.indexable[cur]
          else
            slice + [invar.indexable[cur]],
          cur + invar.step
        ) tailstrict;
    build(if invar.type == 'string' then '' else [], invar.index),

  member(arr, x)::
    if std.isArray(arr) then
      std.count(arr, x) > 0
    else if std.isString(arr) then
      std.length(std.findSubstr(x, arr)) > 0
    else error 'std.member first argument must be an array or a string',

  count(arr, x):: std.length(std.filter(function(v) v == x, arr)),

  mod(a, b)::
    if std.isNumber(a) && std.isNumber(b) then
      std.modulo(a, b)
    else if std.isString(a) then
      std.format(a, b)
    else
      error 'Operator % cannot be used on types ' + std.type(a) + ' and ' + std.type(b) + '.',

  map(func, arr)::
    if !std.isFunction(func) then
      error ('std.map first param must be function, got ' + std.type(func))
    else if !std.isArray(arr) && !std.isString(arr) then
      error ('std.map second param must be array / string, got ' + std.type(arr))
    else
      std.makeArray(std.length(arr), function(i) func(arr[i])),

  mapWithIndex(func, arr)::
    if !std.isFunction(func) then
      error ('std.mapWithIndex first param must be function, got ' + std.type(func))
    else if !std.isArray(arr) && !std.isString(arr) then
      error ('std.mapWithIndex second param must be array, got ' + std.type(arr))
    else
      std.makeArray(std.length(arr), function(i) func(i, arr[i])),

  mapWithKey(func, obj)::
    if !std.isFunction(func) then
      error ('std.mapWithKey first param must be function, got ' + std.type(func))
    else if !std.isObject(obj) then
      error ('std.mapWithKey second param must be object, got ' + std.type(obj))
    else
      { [k]: func(k, obj[k]) for k in std.objectFields(obj) },

  flatMap(func, arr)::
    if !std.isFunction(func) then
      error ('std.flatMap first param must be function, got ' + std.type(func))
    else if std.isArray(arr) then
      std.flattenArrays(std.makeArray(std.length(arr), function(i) func(arr[i])))
    else if std.isString(arr) then
      std.join('', std.makeArray(std.length(arr), function(i) func(arr[i])))
    else error ('std.flatMap second param must be array / string, got ' + std.type(arr)),

  join(sep, arr)::
    local aux(arr, i, first, running) =
      if i >= std.length(arr) then
        running
      else if arr[i] == null then
        aux(arr, i + 1, first, running) tailstrict
      else if std.type(arr[i]) != std.type(sep) then
        error 'expected %s but arr[%d] was %s ' % [std.type(sep), i, std.type(arr[i])]
      else if first then
        aux(arr, i + 1, false, running + arr[i]) tailstrict
      else
        aux(arr, i + 1, false, running + sep + arr[i]) tailstrict;
    if !std.isArray(arr) then
      error 'join second parameter should be array, got ' + std.type(arr)
    else if std.isString(sep) then
      aux(arr, 0, true, '')
    else if std.isArray(sep) then
      aux(arr, 0, true, [])
    else
      error 'join first parameter should be string or array, got ' + std.type(sep),

  lines(arr)::
    std.join('\n', arr + ['']),

  deepJoin(arr)::
    if std.isString(arr) then
      arr
    else if std.isArray(arr) then
      std.join('', [std.deepJoin(x) for x in arr])
    else
      error 'Expected string or array, got %s' % std.type(arr),


  format(str, vals)::

    /////////////////////////////
    // Parse the mini-language //
    /////////////////////////////

    local try_parse_mapping_key(str, i) =
      assert i < std.length(str) : 'Truncated format code.';
      local c = str[i];
      if c == '(' then
        local consume(str, j, v) =
          if j >= std.length(str) then
            error 'Truncated format code.'
          else
            local c = str[j];
            if c != ')' then
              consume(str, j + 1, v + c)
            else
              { i: j + 1, v: v };
        consume(str, i + 1, '')
      else
        { i: i, v: null };

    local try_parse_cflags(str, i) =
      local consume(str, j, v) =
        assert j < std.length(str) : 'Truncated format code.';
        local c = str[j];
        if c == '#' then
          consume(str, j + 1, v { alt: true })
        else if c == '0' then
          consume(str, j + 1, v { zero: true })
        else if c == '-' then
          consume(str, j + 1, v { left: true })
        else if c == ' ' then
          consume(str, j + 1, v { blank: true })
        else if c == '+' then
          consume(str, j + 1, v { plus: true })
        else
          { i: j, v: v };
      consume(str, i, { alt: false, zero: false, left: false, blank: false, plus: false });

    local try_parse_field_width(str, i) =
      if i < std.length(str) && str[i] == '*' then
        { i: i + 1, v: '*' }
      else
        local consume(str, j, v) =
          assert j < std.length(str) : 'Truncated format code.';
          local c = str[j];
          if c == '0' then
            consume(str, j + 1, v * 10 + 0)
          else if c == '1' then
            consume(str, j + 1, v * 10 + 1)
          else if c == '2' then
            consume(str, j + 1, v * 10 + 2)
          else if c == '3' then
            consume(str, j + 1, v * 10 + 3)
          else if c == '4' then
            consume(str, j + 1, v * 10 + 4)
          else if c == '5' then
            consume(str, j + 1, v * 10 + 5)
          else if c == '6' then
            consume(str, j + 1, v * 10 + 6)
          else if c == '7' then
            consume(str, j + 1, v * 10 + 7)
          else if c == '8' then
            consume(str, j + 1, v * 10 + 8)
          else if c == '9' then
            consume(str, j + 1, v * 10 + 9)
          else
            { i: j, v: v };
        consume(str, i, 0);

    local try_parse_precision(str, i) =
      assert i < std.length(str) : 'Truncated format code.';
      local c = str[i];
      if c == '.' then
        try_parse_field_width(str, i + 1)
      else
        { i: i, v: null };

    // Ignored, if it exists.
    local try_parse_length_modifier(str, i) =
      assert i < std.length(str) : 'Truncated format code.';
      local c = str[i];
      if c == 'h' || c == 'l' || c == 'L' then
        i + 1
      else
        i;

    local parse_conv_type(str, i) =
      assert i < std.length(str) : 'Truncated format code.';
      local c = str[i];
      if c == 'd' || c == 'i' || c == 'u' then
        { i: i + 1, v: 'd', caps: false }
      else if c == 'o' then
        { i: i + 1, v: 'o', caps: false }
      else if c == 'x' then
        { i: i + 1, v: 'x', caps: false }
      else if c == 'X' then
        { i: i + 1, v: 'x', caps: true }
      else if c == 'e' then
        { i: i + 1, v: 'e', caps: false }
      else if c == 'E' then
        { i: i + 1, v: 'e', caps: true }
      else if c == 'f' then
        { i: i + 1, v: 'f', caps: false }
      else if c == 'F' then
        { i: i + 1, v: 'f', caps: true }
      else if c == 'g' then
        { i: i + 1, v: 'g', caps: false }
      else if c == 'G' then
        { i: i + 1, v: 'g', caps: true }
      else if c == 'c' then
        { i: i + 1, v: 'c', caps: false }
      else if c == 's' then
        { i: i + 1, v: 's', caps: false }
      else if c == '%' then
        { i: i + 1, v: '%', caps: false }
      else
        error 'Unrecognised conversion type: ' + c;


    // Parsed initial %, now the rest.
    local parse_code(str, i) =
      assert i < std.length(str) : 'Truncated format code.';
      local mkey = try_parse_mapping_key(str, i);
      local cflags = try_parse_cflags(str, mkey.i);
      local fw = try_parse_field_width(str, cflags.i);
      local prec = try_parse_precision(str, fw.i);
      local len_mod = try_parse_length_modifier(str, prec.i);
      local ctype = parse_conv_type(str, len_mod);
      {
        i: ctype.i,
        code: {
          mkey: mkey.v,
          cflags: cflags.v,
          fw: fw.v,
          prec: prec.v,
          ctype: ctype.v,
          caps: ctype.caps,
        },
      };

    // Parse a format string (containing none or more % format tags).
    local parse_codes(str, i, out, cur) =
      if i >= std.length(str) then
        out + [cur]
      else
        local c = str[i];
        if c == '%' then
          local r = parse_code(str, i + 1);
          parse_codes(str, r.i, out + [cur, r.code], '') tailstrict
        else
          parse_codes(str, i + 1, out, cur + c) tailstrict;

    local codes = parse_codes(str, 0, [], '');


    ///////////////////////
    // Format the values //
    ///////////////////////

    // Useful utilities
    local padding(w, s) =
      local aux(w, v) =
        if w <= 0 then
          v
        else
          aux(w - 1, v + s);
      aux(w, '');

    // Add s to the left of str so that its length is at least w.
    local pad_left(str, w, s) =
      padding(w - std.length(str), s) + str;

    // Add s to the right of str so that its length is at least w.
    local pad_right(str, w, s) =
      str + padding(w - std.length(str), s);

    // Render a sign & magnitude integer (radix ranges from decimal to binary).
    // neg should be a boolean, and when true indicates that we should render a negative number.
    // mag must always be a whole number >= 0, it's the magnitude of the integer to render
    // min_chars must be a whole number >= 0
    //   It is the field width, i.e. std.length() of the result should be >= min_chars
    // min_digits must be a whole number >= 0. It's the number of zeroes to pad with.
    // blank must be a boolean, if true adds an additional ' ' in front of a positive number, so
    // that it is aligned with negative numbers with the same number of digits.
    // plus must be a boolean, if true adds a '+' in front of a positive number, so that it is
    // aligned with negative numbers with the same number of digits.  This takes precedence over
    // blank, if both are true.
    // radix must be a whole number >1 and <= 10.  It is the base of the system of numerals.
    // zero_prefix is a string prefixed before the sign to all numbers that are not 0.
    local render_int(neg, mag, min_chars, min_digits, blank, plus, radix, zero_prefix) =
      // dec is the minimal string needed to represent the number as text.
      local dec =
        if mag == 0 then
          '0'
        else
          local aux(n) =
            if n == 0 then
              zero_prefix
            else
              aux(std.floor(n / radix)) + (n % radix);
          aux(mag);
      local zp = min_chars - (if neg || blank || plus then 1 else 0);
      local zp2 = std.max(zp, min_digits);
      local dec2 = pad_left(dec, zp2, '0');
      (if neg then '-' else if plus then '+' else if blank then ' ' else '') + dec2;

    // Render an integer in hexadecimal.
    local render_hex(n__, min_chars, min_digits, blank, plus, add_zerox, capitals) =
      local numerals = [0, 1, 2, 3, 4, 5, 6, 7, 8, 9]
                       + if capitals then ['A', 'B', 'C', 'D', 'E', 'F']
                       else ['a', 'b', 'c', 'd', 'e', 'f'];
      local n_ = std.abs(n__);
      local aux(n) =
        if n == 0 then
          ''
        else
          aux(std.floor(n / 16)) + numerals[n % 16];
      local hex = if std.floor(n_) == 0 then '0' else aux(std.floor(n_));
      local neg = n__ < 0;
      local zp = min_chars - (if neg || blank || plus then 1 else 0)
                 - (if add_zerox then 2 else 0);
      local zp2 = std.max(zp, min_digits);
      local hex2 = (if add_zerox then (if capitals then '0X' else '0x') else '')
                   + pad_left(hex, zp2, '0');
      (if neg then '-' else if plus then '+' else if blank then ' ' else '') + hex2;

    local strip_trailing_zero(str) =
      local aux(str, i) =
        if i < 0 then
          ''
        else
          if str[i] == '0' then
            aux(str, i - 1)
          else
            std.substr(str, 0, i + 1);
      aux(str, std.length(str) - 1);

    // Render floating point in decimal form
    local render_float_dec(n__, zero_pad, blank, plus, ensure_pt, trailing, prec) =
      local n_ = std.abs(n__);
      local whole = std.floor(n_);
      // Represent the rounded number as an integer * 1/10**prec.
      // Note that it can also be equal to 10**prec and we'll need to carry
      // over to the wholes.  We operate on the absolute numbers, so that we
      // don't have trouble with the rounding direction.
      local denominator = std.pow(10, prec);
      local numerator = std.abs(n_) * denominator + 0.5;
      local whole = std.sign(n_) * std.floor(numerator / denominator);
      local frac = std.floor(numerator) % denominator;
      local dot_size = if prec == 0 && !ensure_pt then 0 else 1;
      local zp = zero_pad - prec - dot_size;
      local str = render_int(n__ < 0, whole, zp, 0, blank, plus, 10, '');
      if prec == 0 then
        str + if ensure_pt then '.' else ''
      else
        if trailing || frac > 0 then
          local frac_str = render_int(false, frac, prec, 0, false, false, 10, '');
          str + '.' + if !trailing then strip_trailing_zero(frac_str) else frac_str
        else
          str;

    // Render floating point in scientific form
    local render_float_sci(n__, zero_pad, blank, plus, ensure_pt, trailing, caps, prec) =
      local exponent = if n__ == 0 then 0 else std.floor(std.log(std.abs(n__)) / std.log(10));
      local suff = (if caps then 'E' else 'e')
                   + render_int(exponent < 0, std.abs(exponent), 3, 0, false, true, 10, '');
      local mantissa = if exponent == -324 then
        // Avoid a rounding error where std.pow(10, -324) is 0
        // -324 is the smallest exponent possible.
        n__ * 10 / std.pow(10, exponent + 1)
      else
        n__ / std.pow(10, exponent);
      local zp2 = zero_pad - std.length(suff);
      render_float_dec(mantissa, zp2, blank, plus, ensure_pt, trailing, prec) + suff;

    // Render a value with an arbitrary format code.
    local format_code(val, code, fw, prec_or_null, i) =
      local cflags = code.cflags;
      local fpprec = if prec_or_null != null then prec_or_null else 6;
      local iprec = if prec_or_null != null then prec_or_null else 0;
      local zp = if cflags.zero && !cflags.left then fw else 0;
      if code.ctype == 's' then
        std.toString(val)
      else if code.ctype == 'd' then
        if std.type(val) != 'number' then
          error 'Format required number at '
                + i + ', got ' + std.type(val)
        else
          render_int(val <= -1, std.floor(std.abs(val)), zp, iprec, cflags.blank, cflags.plus, 10, '')
      else if code.ctype == 'o' then
        if std.type(val) != 'number' then
          error 'Format required number at '
                + i + ', got ' + std.type(val)
        else
          local zero_prefix = if cflags.alt then '0' else '';
          render_int(val <= -1, std.floor(std.abs(val)), zp, iprec, cflags.blank, cflags.plus, 8, zero_prefix)
      else if code.ctype == 'x' then
        if std.type(val) != 'number' then
          error 'Format required number at '
                + i + ', got ' + std.type(val)
        else
          render_hex(std.floor(val),
                     zp,
                     iprec,
                     cflags.blank,
                     cflags.plus,
                     cflags.alt,
                     code.caps)
      else if code.ctype == 'f' then
        if std.type(val) != 'number' then
          error 'Format required number at '
                + i + ', got ' + std.type(val)
        else
          render_float_dec(val,
                           zp,
                           cflags.blank,
                           cflags.plus,
                           cflags.alt,
                           true,
                           fpprec)
      else if code.ctype == 'e' then
        if std.type(val) != 'number' then
          error 'Format required number at '
                + i + ', got ' + std.type(val)
        else
          render_float_sci(val,
                           zp,
                           cflags.blank,
                           cflags.plus,
                           cflags.alt,
                           true,
                           code.caps,
                           fpprec)
      else if code.ctype == 'g' then
        if std.type(val) != 'number' then
          error 'Format required number at '
                + i + ', got ' + std.type(val)
        else
          local exponent = if val != 0 then std.floor(std.log(std.abs(val)) / std.log(10)) else 0;
          if exponent < -4 || exponent >= fpprec then
            render_float_sci(val,
                             zp,
                             cflags.blank,
                             cflags.plus,
                             cflags.alt,
                             cflags.alt,
                             code.caps,
                             fpprec - 1)
          else
            local digits_before_pt = std.max(1, exponent + 1);
            render_float_dec(val,
                             zp,
                             cflags.blank,
                             cflags.plus,
                             cflags.alt,
                             cflags.alt,
                             fpprec - digits_before_pt)
      else if code.ctype == 'c' then
        if std.type(val) == 'number' then
          std.char(val)
        else if std.type(val) == 'string' then
          if std.length(val) == 1 then
            val
          else
            error '%c expected 1-sized string got: ' + std.length(val)
        else
          error '%c expected number / string, got: ' + std.type(val)
      else
        error 'Unknown code: ' + code.ctype;

    // Render a parsed format string with an array of values.
    local format_codes_arr(codes, arr, i, j, v) =
      if i >= std.length(codes) then
        if j < std.length(arr) then
          error ('Too many values to format: ' + std.length(arr) + ', expected ' + j)
        else
          v
      else
        local code = codes[i];
        if std.type(code) == 'string' then
          format_codes_arr(codes, arr, i + 1, j, v + code) tailstrict
        else
          local tmp = if code.fw == '*' then {
            j: j + 1,
            fw: if j >= std.length(arr) then
              error ('Not enough values to format: ' + std.length(arr) + ', expected at least ' + j)
            else
              arr[j],
          } else {
            j: j,
            fw: code.fw,
          };
          local tmp2 = if code.prec == '*' then {
            j: tmp.j + 1,
            prec: if tmp.j >= std.length(arr) then
              error ('Not enough values to format: ' + std.length(arr) + ', expected at least ' + tmp.j)
            else
              arr[tmp.j],
          } else {
            j: tmp.j,
            prec: code.prec,
          };
          local j2 = tmp2.j;
          local val =
            if j2 < std.length(arr) then
              arr[j2]
            else
              error ('Not enough values to format: ' + std.length(arr) + ', expected more than ' + j2);
          local s =
            if code.ctype == '%' then
              '%'
            else
              format_code(val, code, tmp.fw, tmp2.prec, j2);
          local s_padded =
            if code.cflags.left then
              pad_right(s, tmp.fw, ' ')
            else
              pad_left(s, tmp.fw, ' ');
          local j3 =
            if code.ctype == '%' then
              j2
            else
              j2 + 1;
          format_codes_arr(codes, arr, i + 1, j3, v + s_padded) tailstrict;

    // Render a parsed format string with an object of values.
    local format_codes_obj(codes, obj, i, v) =
      if i >= std.length(codes) then
        v
      else
        local code = codes[i];
        if std.type(code) == 'string' then
          format_codes_obj(codes, obj, i + 1, v + code) tailstrict
        else
          local f =
            if code.mkey == null then
              error 'Mapping keys required.'
            else
              code.mkey;
          local fw =
            if code.fw == '*' then
              error 'Cannot use * field width with object.'
            else
              code.fw;
          local prec =
            if code.prec == '*' then
              error 'Cannot use * precision with object.'
            else
              code.prec;
          local val =
            if std.objectHasAll(obj, f) then
              obj[f]
            else
              error 'No such field: ' + f;
          local s =
            if code.ctype == '%' then
              '%'
            else
              format_code(val, code, fw, prec, f);
          local s_padded =
            if code.cflags.left then
              pad_right(s, fw, ' ')
            else
              pad_left(s, fw, ' ');
          format_codes_obj(codes, obj, i + 1, v + s_padded) tailstrict;

    if std.isArray(vals) then
      format_codes_arr(codes, vals, 0, 0, '')
    else if std.isObject(vals) then
      format_codes_obj(codes, vals, 0, '')
    else
      format_codes_arr(codes, [vals], 0, 0, ''),

  foldr(func, arr, init)::
    local aux(func, arr, running, idx) =
      if idx < 0 then
        running
      else
        aux(func, arr, func(arr[idx], running), idx - 1) tailstrict;
    aux(func, arr, init, std.length(arr) - 1),

  foldl(func, arr, init)::
    local aux(func, arr, running, idx) =
      if idx >= std.length(arr) then
        running
      else
        aux(func, arr, func(running, arr[idx]), idx + 1) tailstrict;
    aux(func, arr, init, 0),


  filterMap(filter_func, map_func, arr)::
    if !std.isFunction(filter_func) then
      error ('std.filterMap first param must be function, got ' + std.type(filter_func))
    else if !std.isFunction(map_func) then
      error ('std.filterMap second param must be function, got ' + std.type(map_func))
    else if !std.isArray(arr) then
      error ('std.filterMap third param must be array, got ' + std.type(arr))
    else
      std.map(map_func, std.filter(filter_func, arr)),

  assertEqual(a, b)::
    if a == b then
      true
    else
      error 'Assertion failed. ' + a + ' != ' + b,

  abs(n)::
    if !std.isNumber(n) then
      error 'std.abs expected number, got ' + std.type(n)
    else
      if n > 0 then n else -n,

  sign(n)::
    if !std.isNumber(n) then
      error 'std.sign expected number, got ' + std.type(n)
    else
      if n > 0 then
        1
      else if n < 0 then
        -1
      else 0,

  max(a, b)::
    if !std.isNumber(a) then
      error 'std.max first param expected number, got ' + std.type(a)
    else if !std.isNumber(b) then
      error 'std.max second param expected number, got ' + std.type(b)
    else
      if a > b then a else b,

  min(a, b)::
    if !std.isNumber(a) then
      error 'std.min first param expected number, got ' + std.type(a)
    else if !std.isNumber(b) then
      error 'std.min second param expected number, got ' + std.type(b)
    else
      if a < b then a else b,

  clamp(x, minVal, maxVal)::
    if x < minVal then minVal
    else if x > maxVal then maxVal
    else x,

  flattenArrays(arrs)::
    std.foldl(function(a, b) a + b, arrs, []),

  manifestIni(ini)::
    local body_lines(body) =
      std.join([], [
        local value_or_values = body[k];
        if std.isArray(value_or_values) then
          ['%s = %s' % [k, value] for value in value_or_values]
        else
          ['%s = %s' % [k, value_or_values]]

        for k in std.objectFields(body)
      ]);

    local section_lines(sname, sbody) = ['[%s]' % [sname]] + body_lines(sbody),
          main_body = if std.objectHas(ini, 'main') then body_lines(ini.main) else [],
          all_sections = [
      section_lines(k, ini.sections[k])
      for k in std.objectFields(ini.sections)
    ];
    std.join('\n', main_body + std.flattenArrays(all_sections) + ['']),

  manifestToml(value):: std.manifestTomlEx(value, '  '),

  manifestTomlEx(value, indent)::
    local
      escapeStringToml = std.escapeStringJson,
      escapeKeyToml(key) =
        local bare_allowed = std.set(std.stringChars('ABCDEFGHIJKLMNOPQRSTUVWXYZabcdefghijklmnopqrstuvwxyz0123456789_-'));
        if std.setUnion(std.set(std.stringChars(key)), bare_allowed) == bare_allowed then key else escapeStringToml(key),
      isTableArray(v) = std.isArray(v) && std.length(v) > 0 && std.all(std.map(std.isObject, v)),
      isSection(v) = std.isObject(v) || isTableArray(v),
      renderValue(v, indexedPath, inline, cindent) =
        if v == true then
          'true'
        else if v == false then
          'false'
        else if v == null then
          error 'Tried to manifest "null" at ' + indexedPath
        else if std.isNumber(v) then
          '' + v
        else if std.isString(v) then
          escapeStringToml(v)
        else if std.isFunction(v) then
          error 'Tried to manifest function at ' + indexedPath
        else if std.isArray(v) then
          if std.length(v) == 0 then
            '[]'
          else
            local range = std.range(0, std.length(v) - 1);
            local new_indent = if inline then '' else cindent + indent;
            local separator = if inline then ' ' else '\n';
            local lines = ['[' + separator]
                          + std.join([',' + separator],
                                     [
                                       [new_indent + renderValue(v[i], indexedPath + [i], true, '')]
                                       for i in range
                                     ])
                          + [separator + (if inline then '' else cindent) + ']'];
            std.join('', lines)
        else if std.isObject(v) then
          local lines = ['{ ']
                        + std.join([', '],
                                   [
                                     [escapeKeyToml(k) + ' = ' + renderValue(v[k], indexedPath + [k], true, '')]
                                     for k in std.objectFields(v)
                                   ])
                        + [' }'];
          std.join('', lines),
      renderTableInternal(v, path, indexedPath, cindent) =
        local kvp = std.flattenArrays([
          [cindent + escapeKeyToml(k) + ' = ' + renderValue(v[k], indexedPath + [k], false, cindent)]
          for k in std.objectFields(v)
          if !isSection(v[k])
        ]);
        local sections = [std.join('\n', kvp)] + [
          (
            if std.isObject(v[k]) then
              renderTable(v[k], path + [k], indexedPath + [k], cindent)
            else
              renderTableArray(v[k], path + [k], indexedPath + [k], cindent)
          )
          for k in std.objectFields(v)
          if isSection(v[k])
        ];
        std.join('\n\n', sections),
      renderTable(v, path, indexedPath, cindent) =
        cindent + '[' + std.join('.', std.map(escapeKeyToml, path)) + ']'
        + (if v == {} then '' else '\n')
        + renderTableInternal(v, path, indexedPath, cindent + indent),
      renderTableArray(v, path, indexedPath, cindent) =
        local range = std.range(0, std.length(v) - 1);
        local sections = [
          (cindent + '[[' + std.join('.', std.map(escapeKeyToml, path)) + ']]'
           + (if v[i] == {} then '' else '\n')
           + renderTableInternal(v[i], path, indexedPath + [i], cindent + indent))
          for i in range
        ];
        std.join('\n\n', sections);
    if std.isObject(value) then
      renderTableInternal(value, [], [], '')
    else
      error 'TOML body must be an object. Got ' + std.type(value),

  escapeStringJson(str_)::
    local str = std.toString(str_);
    local trans(ch) =
      if ch == '"' then
        '\\"'
      else if ch == '\\' then
        '\\\\'
      else if ch == '\b' then
        '\\b'
      else if ch == '\f' then
        '\\f'
      else if ch == '\n' then
        '\\n'
      else if ch == '\r' then
        '\\r'
      else if ch == '\t' then
        '\\t'
      else
        local cp = std.codepoint(ch);
        if cp < 32 || (cp >= 127 && cp <= 159) then
          '\\u%04x' % [cp]
        else
          ch;
    '"%s"' % std.join('', [trans(ch) for ch in std.stringChars(str)]),

  escapeStringPython(str)::
    std.escapeStringJson(str),

  escapeStringBash(str_)::
    local str = std.toString(str_);
    local trans(ch) =
      if ch == "'" then
        "'\"'\"'"
      else
        ch;
    "'%s'" % std.join('', [trans(ch) for ch in std.stringChars(str)]),

  escapeStringDollars(str_)::
    local str = std.toString(str_);
    local trans(ch) =
      if ch == '$' then
        '$$'
      else
        ch;
    std.foldl(function(a, b) a + trans(b), std.stringChars(str), ''),

  local xml_escapes = {
    '<': '&lt;',
    '>': '&gt;',
    '&': '&amp;',
    '"': '&quot;',
    "'": '&apos;',
  },

  escapeStringXML(str_)::
    local str = std.toString(str_);
    std.join('', [std.get(xml_escapes, ch, ch) for ch in std.stringChars(str)]),

  manifestJson(value):: std.manifestJsonEx(value, '    '),

  manifestJsonMinified(value):: std.manifestJsonEx(value, '', '', ':'),

  manifestJsonEx(value, indent, newline='\n', key_val_sep=': ')::
    local aux(v, path, cindent) =
      if v == true then
        'true'
      else if v == false then
        'false'
      else if v == null then
        'null'
      else if std.isNumber(v) then
        '' + v
      else if std.isString(v) then
        std.escapeStringJson(v)
      else if std.isFunction(v) then
        error 'Tried to manifest function at ' + path
      else if std.isArray(v) then
        local range = std.range(0, std.length(v) - 1);
        local new_indent = cindent + indent;
        local lines = ['[' + newline]
                      + std.join([',' + newline],
                                 [
                                   [new_indent + aux(v[i], path + [i], new_indent)]
                                   for i in range
                                 ])
                      + [newline + cindent + ']'];
        std.join('', lines)
      else if std.isObject(v) then
        local lines = ['{' + newline]
                      + std.join([',' + newline],
                                 [
                                   [cindent + indent + std.escapeStringJson(k) + key_val_sep
                                    + aux(v[k], path + [k], cindent + indent)]
                                   for k in std.objectFields(v)
                                 ])
                      + [newline + cindent + '}'];
        std.join('', lines);
    aux(value, [], ''),

  manifestYamlDoc(value, indent_array_in_object=false, quote_keys=true)::
    local onlyChars(charSet, strSet) =
      if std.length(std.setInter(charSet, strSet)) == std.length(strSet) then
        true
      else false;
    local isReserved(key) =
      // NOTE: These values are checked for case insensitively.
      // While this approach results in some false positives, it eliminates
      // the risk of missing a permutation.
      local reserved = [
        // Boolean types taken from https://yaml.org/type/bool.html
        'true',
        'false',
        'yes',
        'no',
        'on',
        'off',
        'y',
        'n',
        // Numerical words taken from https://yaml.org/type/float.html
        '.nan',
        '-.inf',
        '+.inf',
        '.inf',
        'null',
        // Invalid keys that contain no invalid characters
        '-',
        '---',
        '',
      ];
      local bad = [word for word in reserved if word == std.asciiLower(key)];
      if std.length(bad) > 0 then
        true
      else false;
    local typeMatch(m_key, type) =
      // Look for positive or negative numerical types (ex: 0x)
      if std.substr(m_key, 0, 2) == type || std.substr(m_key, 0, 3) == '-' + type then
        true
      else false;
    local bareSafe(key) =
      /*
      For a key to be considered safe to emit without quotes, the following must be true
        - All characters must match [a-zA-Z0-9_/\-]
        - Not match the integer format defined in https://yaml.org/type/int.html
        - Not match the float format defined in https://yaml.org/type/float.html
        - Not match the timestamp format defined in https://yaml.org/type/timestamp.html
        - Not match the boolean format defined in https://yaml.org/type/bool.html
        - Not match the null format defined in https://yaml.org/type/null.html
        - Not match (ignoring case) any reserved words which pass the above tests.
          Reserved words are defined in isReserved() above.

      Since the remaining YAML types require characters outside the set chosen as valid
      for the elimination of quotes from the YAML output, the remaining types listed at
      https://yaml.org/type/ are by default always quoted.
      */
      local letters = std.set(std.stringChars('ABCDEFGHIJKLMNOPQRSTUVWXYZabcdefghijklmnopqrstuvwxyz_-/'));
      local digits = std.set(std.stringChars('0123456789'));
      local intChars = std.set(digits + std.stringChars('_-'));
      local binChars = std.set(intChars + std.stringChars('b'));
      local hexChars = std.set(digits + std.stringChars('abcdefx_-'));
      local floatChars = std.set(digits + std.stringChars('e._-'));
      local dateChars = std.set(digits + std.stringChars('-'));
      local safeChars = std.set(letters + floatChars);
      local keyLc = std.asciiLower(key);
      local keyChars = std.stringChars(key);
      local keySet = std.set(keyChars);
      local keySetLc = std.set(std.stringChars(keyLc));
      // Check for unsafe characters
      if !onlyChars(safeChars, keySet) then
        false
      // Check for reserved words
      else if isReserved(key) then
        false
      /* Check for timestamp values.  Since spaces and colons are already forbidden,
         all that could potentially pass is the standard date format (ex MM-DD-YYYY, YYYY-DD-MM, etc).
         This check is even more conservative: Keys that meet all of the following:
           - all characters match [0-9\-]
           - has exactly 2 dashes
         are considered dates.
      */
      else if onlyChars(dateChars, keySet)
              && std.length(std.findSubstr('-', key)) == 2 then
        false
      /* Check for integers.  Keys that meet all of the following:
           - all characters match [0-9_\-]
           - has at most 1 dash
         are considered integers.
      */
      else if onlyChars(intChars, keySetLc)
              && std.length(std.findSubstr('-', key)) < 2 then
        false
      /* Check for binary integers.  Keys that meet all of the following:
           - all characters match [0-9b_\-]
           - has at least 3 characters
           - starts with (-)0b
         are considered binary integers.
      */
      else if onlyChars(binChars, keySetLc)
              && std.length(key) > 2
              && typeMatch(key, '0b') then
        false
      /* Check for floats. Keys that meet all of the following:
           - all characters match [0-9e._\-]
           - has at most a single period
           - has at most two dashes
           - has at most 1 'e'
         are considered floats.
      */
      else if onlyChars(floatChars, keySetLc)
              && std.length(std.findSubstr('.', key)) == 1
              && std.length(std.findSubstr('-', key)) < 3
              && std.length(std.findSubstr('e', keyLc)) < 2 then
        false
      /* Check for hexadecimals.  Keys that meet all of the following:
           - all characters match [0-9a-fx_\-]
           - has at most 1 dash
           - has at least 3 characters
           - starts with (-)0x
         are considered hexadecimals.
      */
      else if onlyChars(hexChars, keySetLc)
              && std.length(std.findSubstr('-', key)) < 2
              && std.length(keyChars) > 2
              && typeMatch(key, '0x') then
        false
      // All checks pass. Key is safe for emission without quotes.
      else true;
    local escapeKeyYaml(key) =
      if bareSafe(key) then key else std.escapeStringJson(key);
    local aux(v, path, cindent) =
      if v == true then
        'true'
      else if v == false then
        'false'
      else if v == null then
        'null'
      else if std.isNumber(v) then
        '' + v
      else if std.isString(v) then
        local len = std.length(v);
        if len == 0 then
          '""'
        else if v[len - 1] == '\n' then
          local split = std.split(v, '\n');
          std.join('\n' + cindent + '  ', ['|'] + split[0:std.length(split) - 1])
        else
          std.escapeStringJson(v)
      else if std.isFunction(v) then
        error 'Tried to manifest function at ' + path
      else if std.isArray(v) then
        if std.length(v) == 0 then
          '[]'
        else
          local params(value) =
            if std.isArray(value) && std.length(value) > 0 then {
              // While we could avoid the new line, it yields YAML that is
              // hard to read, e.g.:
              // - - - 1
              //     - 2
              //   - - 3
              //     - 4
              new_indent: cindent + '  ',
              space: '\n' + self.new_indent,
            } else if std.isObject(value) && std.length(value) > 0 then {
              new_indent: cindent + '  ',
              // In this case we can start on the same line as the - because the indentation
              // matches up then.  The converse is not true, because fields are not always
              // 1 character long.
              space: ' ',
            } else {
              // In this case, new_indent is only used in the case of multi-line strings.
              new_indent: cindent,
              space: ' ',
            };
          local range = std.range(0, std.length(v) - 1);
          local parts = [
            '-' + param.space + aux(v[i], path + [i], param.new_indent)
            for i in range
            for param in [params(v[i])]
          ];
          std.join('\n' + cindent, parts)
      else if std.isObject(v) then
        if std.length(v) == 0 then
          '{}'
        else
          local params(value) =
            if std.isArray(value) && std.length(value) > 0 then {
              // Not indenting allows e.g.
              // ports:
              // - 80
              // instead of
              // ports:
              //   - 80
              new_indent: if indent_array_in_object then cindent + '  ' else cindent,
              space: '\n' + self.new_indent,
            } else if std.isObject(value) && std.length(value) > 0 then {
              new_indent: cindent + '  ',
              space: '\n' + self.new_indent,
            } else {
              // In this case, new_indent is only used in the case of multi-line strings.
              new_indent: cindent,
              space: ' ',
            };
          local lines = [
            (if quote_keys then std.escapeStringJson(k) else escapeKeyYaml(k)) + ':' + param.space + aux(v[k], path + [k], param.new_indent)
            for k in std.objectFields(v)
            for param in [params(v[k])]
          ];
          std.join('\n' + cindent, lines);
    aux(value, [], ''),

  manifestYamlStream(value, indent_array_in_object=false, c_document_end=true, quote_keys=true)::
    if !std.isArray(value) then
      error 'manifestYamlStream only takes arrays, got ' + std.type(value)
    else
      '---\n' + std.join(
        '\n---\n', [std.manifestYamlDoc(e, indent_array_in_object, quote_keys) for e in value]
      ) + if c_document_end then '\n...\n' else '\n',


  manifestPython(v)::
    if std.isObject(v) then
      local fields = [
        '%s: %s' % [std.escapeStringPython(k), std.manifestPython(v[k])]
        for k in std.objectFields(v)
      ];
      '{%s}' % [std.join(', ', fields)]
    else if std.isArray(v) then
      '[%s]' % [std.join(', ', [std.manifestPython(v2) for v2 in v])]
    else if std.isString(v) then
      '%s' % [std.escapeStringPython(v)]
    else if std.isFunction(v) then
      error 'cannot manifest function'
    else if std.isNumber(v) then
      std.toString(v)
    else if v == true then
      'True'
    else if v == false then
      'False'
    else if v == null then
      'None',

  manifestPythonVars(conf)::
    local vars = ['%s = %s' % [k, std.manifestPython(conf[k])] for k in std.objectFields(conf)];
    std.join('\n', vars + ['']),

  manifestXmlJsonml(value)::
    if !std.isArray(value) then
      error 'Expected a JSONML value (an array), got %s' % std.type(value)
    else
      local aux(v) =
        if std.isString(v) then
          v
        else
          local tag = v[0];
          local has_attrs = std.length(v) > 1 && std.isObject(v[1]);
          local attrs = if has_attrs then v[1] else {};
          local children = if has_attrs then v[2:] else v[1:];
          local attrs_str =
            std.join('', [' %s="%s"' % [k, attrs[k]] for k in std.objectFields(attrs)]);
          std.deepJoin(['<', tag, attrs_str, '>', [aux(x) for x in children], '</', tag, '>']);

      aux(value),

  local base64_table = 'ABCDEFGHIJKLMNOPQRSTUVWXYZabcdefghijklmnopqrstuvwxyz0123456789+/',
  local base64_inv = { [base64_table[i]]: i for i in std.range(0, 63) },

  base64(input)::
    local bytes =
      if std.isString(input) then
        std.map(std.codepoint, input)
      else
        input;

    local aux(arr, i, r) =
      if i >= std.length(arr) then
        r
      else if i + 1 >= std.length(arr) then
        local str =
          // 6 MSB of i
          base64_table[(arr[i] & 252) >> 2] +
          // 2 LSB of i
          base64_table[(arr[i] & 3) << 4] +
          '==';
        aux(arr, i + 3, r + str) tailstrict
      else if i + 2 >= std.length(arr) then
        local str =
          // 6 MSB of i
          base64_table[(arr[i] & 252) >> 2] +
          // 2 LSB of i, 4 MSB of i+1
          base64_table[(arr[i] & 3) << 4 | (arr[i + 1] & 240) >> 4] +
          // 4 LSB of i+1
          base64_table[(arr[i + 1] & 15) << 2] +
          '=';
        aux(arr, i + 3, r + str) tailstrict
      else
        local str =
          // 6 MSB of i
          base64_table[(arr[i] & 252) >> 2] +
          // 2 LSB of i, 4 MSB of i+1
          base64_table[(arr[i] & 3) << 4 | (arr[i + 1] & 240) >> 4] +
          // 4 LSB of i+1, 2 MSB of i+2
          base64_table[(arr[i + 1] & 15) << 2 | (arr[i + 2] & 192) >> 6] +
          // 6 LSB of i+2
          base64_table[(arr[i + 2] & 63)];
        aux(arr, i + 3, r + str) tailstrict;

    local sanity = std.all([a < 256 for a in bytes]);
    if !sanity then
      error 'Can only base64 encode strings / arrays of single bytes.'
    else
      aux(bytes, 0, ''),


  base64DecodeBytes(str)::
    if std.length(str) % 4 != 0 then
      error 'Not a base64 encoded string "%s"' % str
    else
      local aux(str, i, r) =
        if i >= std.length(str) then
          r
        else
          // all 6 bits of i, 2 MSB of i+1
          local n1 = [base64_inv[str[i]] << 2 | (base64_inv[str[i + 1]] >> 4)];
          // 4 LSB of i+1, 4MSB of i+2
          local n2 =
            if str[i + 2] == '=' then []
            else [(base64_inv[str[i + 1]] & 15) << 4 | (base64_inv[str[i + 2]] >> 2)];
          // 2 LSB of i+2, all 6 bits of i+3
          local n3 =
            if str[i + 3] == '=' then []
            else [(base64_inv[str[i + 2]] & 3) << 6 | base64_inv[str[i + 3]]];
          aux(str, i + 4, r + n1 + n2 + n3) tailstrict;
      aux(str, 0, []),

  base64Decode(str)::
    local bytes = std.base64DecodeBytes(str);
    std.join('', std.map(std.char, bytes)),

  reverse(arr)::
    local l = std.length(arr);
    std.makeArray(l, function(i) arr[l - i - 1]),

  // Merge-sort for long arrays and naive quicksort for shorter ones
  sort(arr, keyF=id)::
    local quickSort(arr, keyF=id) =
      local l = std.length(arr);
      if std.length(arr) <= 1 then
        arr
      else
        local pos = 0;
        local pivot = keyF(arr[pos]);
        local rest = std.makeArray(l - 1, function(i) if i < pos then arr[i] else arr[i + 1]);
        local left = std.filter(function(x) keyF(x) < pivot, rest);
        local right = std.filter(function(x) keyF(x) >= pivot, rest);
        quickSort(left, keyF) + [arr[pos]] + quickSort(right, keyF);

    local merge(a, b) =
      local la = std.length(a), lb = std.length(b);
      local aux(i, j, prefix) =
        if i == la then
          prefix + b[j:]
        else if j == lb then
          prefix + a[i:]
        else
          if keyF(a[i]) <= keyF(b[j]) then
            aux(i + 1, j, prefix + [a[i]]) tailstrict
          else
            aux(i, j + 1, prefix + [b[j]]) tailstrict;
      aux(0, 0, []);

    local l = std.length(arr);
    if std.length(arr) <= 30 then
      quickSort(arr, keyF=keyF)
    else
      local mid = std.floor(l / 2);
      local left = arr[:mid], right = arr[mid:];
      merge(std.sort(left, keyF=keyF), std.sort(right, keyF=keyF)),

  uniq(arr, keyF=id)::
    local f(a, b) =
      if std.length(a) == 0 then
        [b]
      else if keyF(a[std.length(a) - 1]) == keyF(b) then
        a
      else
        a + [b];
    std.foldl(f, arr, []),

  set(arr, keyF=id)::
    std.uniq(std.sort(arr, keyF), keyF),

  setMember(x, arr, keyF=id)::
    // TODO(dcunnin): Binary chop for O(log n) complexity
    std.length(std.setInter([x], arr, keyF)) > 0,

  setUnion(a, b, keyF=id)::
    // NOTE: order matters, values in `a` win
    local aux(a, b, i, j, acc) =
      if i >= std.length(a) then
        acc + b[j:]
      else if j >= std.length(b) then
        acc + a[i:]
      else
        local ak = keyF(a[i]);
        local bk = keyF(b[j]);
        if ak == bk then
          aux(a, b, i + 1, j + 1, acc + [a[i]]) tailstrict
        else if ak < bk then
          aux(a, b, i + 1, j, acc + [a[i]]) tailstrict
        else
          aux(a, b, i, j + 1, acc + [b[j]]) tailstrict;
    aux(a, b, 0, 0, []),

  setInter(a, b, keyF=id)::
    local aux(a, b, i, j, acc) =
      if i >= std.length(a) || j >= std.length(b) then
        acc
      else
        if keyF(a[i]) == keyF(b[j]) then
          aux(a, b, i + 1, j + 1, acc + [a[i]]) tailstrict
        else if keyF(a[i]) < keyF(b[j]) then
          aux(a, b, i + 1, j, acc) tailstrict
        else
          aux(a, b, i, j + 1, acc) tailstrict;
    aux(a, b, 0, 0, []) tailstrict,

  setDiff(a, b, keyF=id)::
    local aux(a, b, i, j, acc) =
      if i >= std.length(a) then
        acc
      else if j >= std.length(b) then
        acc + a[i:]
      else
        if keyF(a[i]) == keyF(b[j]) then
          aux(a, b, i + 1, j + 1, acc) tailstrict
        else if keyF(a[i]) < keyF(b[j]) then
          aux(a, b, i + 1, j, acc + [a[i]]) tailstrict
        else
          aux(a, b, i, j + 1, acc) tailstrict;
    aux(a, b, 0, 0, []) tailstrict,

  mergePatch(target, patch)::
    if std.isObject(patch) then
      local target_object =
        if std.isObject(target) then target else {};

      local target_fields =
        if std.isObject(target_object) then std.objectFields(target_object) else [];

      local null_fields = [k for k in std.objectFields(patch) if patch[k] == null];
      local both_fields = std.setUnion(target_fields, std.objectFields(patch));

      {
        [k]:
          if !std.objectHas(patch, k) then
            target_object[k]
          else if !std.objectHas(target_object, k) then
            std.mergePatch(null, patch[k]) tailstrict
          else
            std.mergePatch(target_object[k], patch[k]) tailstrict
        for k in std.setDiff(both_fields, null_fields)
      }
    else
      patch,

  get(o, f, default=null, inc_hidden=true)::
    if std.objectHasEx(o, f, inc_hidden) then o[f] else default,

  objectFields(o)::
    std.objectFieldsEx(o, false),

  objectFieldsAll(o)::
    std.objectFieldsEx(o, true),

  objectHas(o, f)::
    std.objectHasEx(o, f, false),

  objectHasAll(o, f)::
    std.objectHasEx(o, f, true),

  objectValues(o)::
    [o[k] for k in std.objectFields(o)],

  objectValuesAll(o)::
    [o[k] for k in std.objectFieldsAll(o)],

  objectKeysValues(o)::
    [{ key: k, value: o[k] } for k in std.objectFields(o)],

  objectKeysValuesAll(o)::
    [{ key: k, value: o[k] } for k in std.objectFieldsAll(o)],

  equals(a, b)::
    local ta = std.type(a);
    local tb = std.type(b);
    if !std.primitiveEquals(ta, tb) then
      false
    else
      if std.primitiveEquals(ta, 'array') then
        local la = std.length(a);
        if !std.primitiveEquals(la, std.length(b)) then
          false
        else
          local aux(a, b, i) =
            if i >= la then
              true
            else if a[i] != b[i] then
              false
            else
              aux(a, b, i + 1) tailstrict;
          aux(a, b, 0)
      else if std.primitiveEquals(ta, 'object') then
        local fields = std.objectFields(a);
        local lfields = std.length(fields);
        if fields != std.objectFields(b) then
          false
        else
          local aux(a, b, i) =
            if i >= lfields then
              true
            else if local f = fields[i]; a[f] != b[f] then
              false
            else
              aux(a, b, i + 1) tailstrict;
          aux(a, b, 0)
      else
        std.primitiveEquals(a, b),


  resolvePath(f, r)::
    local arr = std.split(f, '/');
    std.join('/', std.makeArray(std.length(arr) - 1, function(i) arr[i]) + [r]),

  prune(a)::
    local isContent(b) =
      if b == null then
        false
      else if std.isArray(b) then
        std.length(b) > 0
      else if std.isObject(b) then
        std.length(b) > 0
      else
        true;
    if std.isArray(a) then
      [std.prune(x) for x in a if isContent($.prune(x))]
    else if std.isObject(a) then {
      [x]: $.prune(a[x])
      for x in std.objectFields(a)
      if isContent(std.prune(a[x]))
    } else
      a,

  findSubstr(pat, str)::
    if !std.isString(pat) then
      error 'findSubstr first parameter should be a string, got ' + std.type(pat)
    else if !std.isString(str) then
      error 'findSubstr second parameter should be a string, got ' + std.type(str)
    else
      local pat_len = std.length(pat);
      local str_len = std.length(str);
      if pat_len == 0 || str_len == 0 || pat_len > str_len then
        []
      else
        std.filter(function(i) str[i:i + pat_len] == pat, std.range(0, str_len - pat_len)),

  find(value, arr)::
    if !std.isArray(arr) then
      error 'find second parameter should be an array, got ' + std.type(arr)
    else
      std.filter(function(i) arr[i] == value, std.range(0, std.length(arr) - 1)),

  all(arr)::
    assert std.isArray(arr) : 'all() parameter should be an array, got ' + std.type(arr);
    local arrLen = std.length(arr);
    local aux(idx) =
      if idx >= arrLen then
        true
      else
        local e = arr[idx];
        assert std.isBoolean(e) : std.format('element "%s" of type %s is not a boolean', e, std.type(e));
        if !e then
          false
        else
          aux(idx + 1) tailstrict;
    aux(0),

  any(arr)::
    assert std.isArray(arr) : 'any() parameter should be an array, got ' + std.type(arr);
    local arrLen = std.length(arr);
    local aux(idx) =
      if idx >= arrLen then
        false
      else
        local e = arr[idx];
        assert std.isBoolean(e) : std.format('element "%s" of type %s is not a boolean', e, std.type(e));
        if e then
          true
        else
          aux(idx + 1) tailstrict;
    aux(0),

  // Three way comparison.
  // TODO(sbarzowski): consider exposing and documenting it properly
  __compare(v1, v2)::
    local t1 = std.type(v1), t2 = std.type(v2);
    if t1 != t2 then
      error 'Comparison requires matching types. Got ' + t1 + ' and ' + t2
    else if t1 == 'array' then
      std.__compare_array(v1, v2)
    else if t1 == 'function' || t1 == 'object' || t1 == 'boolean' then
      error 'Values of type ' + t1 + ' are not comparable.'
    else if v1 < v2 then -1
    else if v1 > v2 then 1
    else 0,

  __compare_array(arr1, arr2)::
    local len1 = std.length(arr1), len2 = std.length(arr2);
    local minLen = std.min(len1, len2);
    local aux(i) =
      if i < minLen then
        local cmpRes = std.__compare(arr1[i], arr2[i]);
        if cmpRes != 0 then
          cmpRes
        else
          aux(i + 1) tailstrict
      else
        std.__compare(len1, len2);
    aux(0),

  __array_less(arr1, arr2):: std.__compare_array(arr1, arr2) == -1,
  __array_greater(arr1, arr2):: std.__compare_array(arr1, arr2) == 1,
  __array_less_or_equal(arr1, arr2):: std.__compare_array(arr1, arr2) <= 0,
  __array_greater_or_equal(arr1, arr2):: std.__compare_array(arr1, arr2) >= 0,

  sum(arr):: std.foldl(function(a, b) a + b, arr, 0),

  minArray(arr, keyF=id, onEmpty=error 'Expected at least one element in array. Got none')::
    if std.length(arr) == 0 then
      onEmpty
    else
      local minVal = arr[0];
      local minFn(a, b) =
        if std.__compare(keyF(a), keyF(b)) > 0 then
          b
        else
          a;
      std.foldl(minFn, arr, minVal),

  xor(x, y):: x != y,

  xnor(x, y):: x == y,

  round(x):: std.floor(x + 0.5),

  isEmpty(str):: std.length(str) == 0,

  contains(arr, elem):: std.any([e == elem for e in arr]),
  
<<<<<<< HEAD
  removeAt(arr, at):: [
    arr[i],
    for i in std.range(0, std.length(arr) - 1)
    if i != at
  ],

  remove(arr, elem):: 
    local indexes = std.find(elem, arr);
    if std.length(indexes) == 0
    then
      arr
    else
      std.removeAt(arr, indexes[0])
  ,
=======
  objectRemoveKey(obj, key):: {
    [k]: obj[k],
    for k in std.objectFields(obj)
    if k != key
  },
>>>>>>> 72a74d8e
}<|MERGE_RESOLUTION|>--- conflicted
+++ resolved
@@ -1725,7 +1725,6 @@
 
   contains(arr, elem):: std.any([e == elem for e in arr]),
   
-<<<<<<< HEAD
   removeAt(arr, at):: [
     arr[i],
     for i in std.range(0, std.length(arr) - 1)
@@ -1740,11 +1739,10 @@
     else
       std.removeAt(arr, indexes[0])
   ,
-=======
+
   objectRemoveKey(obj, key):: {
     [k]: obj[k],
     for k in std.objectFields(obj)
     if k != key
   },
->>>>>>> 72a74d8e
 }