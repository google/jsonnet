/*
Copyright 2015 Google Inc. All rights reserved.

Licensed under the Apache License, Version 2.0 (the "License");
you may not use this file except in compliance with the License.
You may obtain a copy of the License at

    http://www.apache.org/licenses/LICENSE-2.0

Unless required by applicable law or agreed to in writing, software
distributed under the License is distributed on an "AS IS" BASIS,
WITHOUT WARRANTIES OR CONDITIONS OF ANY KIND, either express or implied.
See the License for the specific language governing permissions and
limitations under the License.
*/

/* This is the Jsonnet standard library, at least the parts of it that are written in Jsonnet.
 *
 * There are some native methods as well, which are defined in the interpreter and added to this
 * file.  It is never necessary to import std.jsonnet, it is embedded into the interpreter at
 * compile-time and automatically imported into all other Jsonnet programs.
 */
{

  local std = self,
  local id = function(x) x,

  isString(v):: std.type(v) == 'string',
  isNumber(v):: std.type(v) == 'number',
  isBoolean(v):: std.type(v) == 'boolean',
  isObject(v):: std.type(v) == 'object',
  isArray(v):: std.type(v) == 'array',
  isFunction(v):: std.type(v) == 'function',

  toString(a)::
    if std.type(a) == 'string' then a else '' + a,

  substr(str, from, len)::
    assert std.isString(str) : 'substr first parameter should be a string, got ' + std.type(str);
    assert std.isNumber(from) : 'substr second parameter should be a string, got ' + std.type(from);
    assert std.isNumber(len) : 'substr third parameter should be a string, got ' + std.type(len);
    assert len >= 0 : 'substr third parameter should be greater than zero, got ' + len;
    std.join('', std.makeArray(std.max(0, std.min(len, std.length(str) - from)), function(i) str[i + from])),

  startsWith(a, b)::
    if std.length(a) < std.length(b) then
      false
    else
      std.substr(a, 0, std.length(b)) == b,

  endsWith(a, b)::
    if std.length(a) < std.length(b) then
      false
    else
      std.substr(a, std.length(a) - std.length(b), std.length(b)) == b,

  lstripChars(str, chars)::
    if std.length(str) > 0 && std.member(chars, str[0]) then
      std.lstripChars(str[1:], chars) tailstrict
    else
      str,

  rstripChars(str, chars)::
    local len = std.length(str);
    if len > 0 && std.member(chars, str[len - 1]) then
      std.rstripChars(str[:len - 1], chars) tailstrict
    else
      str,

  stripChars(str, chars)::
    std.lstripChars(std.rstripChars(str, chars), chars),

  stringChars(str)::
    std.makeArray(std.length(str), function(i) str[i]),

  local parse_nat(str, base) =
    assert base > 0 && base <= 16 : 'integer base %d invalid' % base;
    // These codepoints are in ascending order:
    local zero_code = std.codepoint('0');
    local upper_a_code = std.codepoint('A');
    local lower_a_code = std.codepoint('a');
    local addDigit(aggregate, char) =
      local code = std.codepoint(char);
      local digit = if code >= lower_a_code then
        code - lower_a_code + 10
      else if code >= upper_a_code then
        code - upper_a_code + 10
      else
        code - zero_code;
      assert digit >= 0 && digit < base : '%s is not a base %d integer' % [str, base];
      base * aggregate + digit;
    std.foldl(addDigit, std.stringChars(str), 0),

  parseInt(str)::
    assert std.isString(str) : 'Expected string, got ' + std.type(str);
    assert std.length(str) > 0 && str != '-' : 'Not an integer: "%s"' % [str];
    if str[0] == '-' then
      -parse_nat(str[1:], 10)
    else
      parse_nat(str, 10),

  parseOctal(str)::
    assert std.isString(str) : 'Expected string, got ' + std.type(str);
    assert std.length(str) > 0 : 'Not an octal number: ""';
    parse_nat(str, 8),

  parseHex(str)::
    assert std.isString(str) : 'Expected string, got ' + std.type(str);
    assert std.length(str) > 0 : 'Not hexadecimal: ""';
    parse_nat(str, 16),

  split(str, c)::
    assert std.isString(str) : 'std.split first parameter must be a String, got ' + std.type(str);
    assert std.isString(c) : 'std.split second parameter must be a String, got ' + std.type(c);
    assert std.length(c) >= 1 : 'std.split second parameter must have length 1 or greater, got ' + std.length(c);
    std.splitLimit(str, c, -1),

  splitLimit(str, c, maxsplits)::
    assert std.isString(str) : 'str.splitLimit first parameter must be a String, got ' + std.type(str);
    assert std.isString(c) : 'str.splitLimit second parameter must be a String, got ' + std.type(c);
    assert std.length(c) >= 1 : 'std.splitLimit second parameter must have length 1 or greater, got ' + std.length(c);
    assert std.isNumber(maxsplits) : 'str.splitLimit third parameter must be a Number, got ' + std.type(maxsplits);
    local strLen = std.length(str);
    local cLen = std.length(c);
    local aux(idx, ret, val) =
      if idx >= strLen then
        ret + [val]
      else if str[idx:idx + cLen:1] == c &&
              (maxsplits == -1 || std.length(ret) < maxsplits) then
        aux(idx + cLen, ret + [val], '')
      else
        aux(idx + 1, ret, val + str[idx]);
    aux(0, [], ''),

  splitLimitR(str, c, maxsplits)::
    assert std.isString(str) : 'str.splitLimitR first parameter must be a String, got ' + std.type(str);
    assert std.isString(c) : 'str.splitLimitR second parameter must be a String, got ' + std.type(c);
    assert std.length(c) >= 1 : 'std.splitLimitR second parameter must have length 1 or greater, got ' + std.length(c);
    assert std.isNumber(maxsplits) : 'str.splitLimitR third parameter must be a Number, got ' + std.type(maxsplits);
    if maxsplits == -1 then
      std.splitLimit(str, c, -1)
    else
      local revStr(str) = std.join('', std.reverse(std.stringChars(str)));
      std.map(function(e) revStr(e), std.reverse(std.splitLimit(revStr(str), revStr(c), maxsplits))),

  strReplace(str, from, to)::
    assert std.isString(str);
    assert std.isString(from);
    assert std.isString(to);
    assert from != '' : "'from' string must not be zero length.";

    // Cache for performance.
    local str_len = std.length(str);
    local from_len = std.length(from);

    // True if from is at str[i].
    local found_at(i) = str[i:i + from_len] == from;

    // Return the remainder of 'str' starting with 'start_index' where
    // all occurrences of 'from' after 'curr_index' are replaced with 'to'.
    local replace_after(start_index, curr_index, acc) =
      if curr_index > str_len then
        acc + str[start_index:curr_index]
      else if found_at(curr_index) then
        local new_index = curr_index + std.length(from);
        replace_after(new_index, new_index, acc + str[start_index:curr_index] + to) tailstrict
      else
        replace_after(start_index, curr_index + 1, acc) tailstrict;

    // if from_len==1, then we replace by splitting and rejoining the
    // string which is much faster than recursing on replace_after
    if from_len == 1 then
      std.join(to, std.split(str, from))
    else
      replace_after(0, 0, ''),

  asciiUpper(str)::
    local cp = std.codepoint;
    local up_letter(c) = if cp(c) >= 97 && cp(c) < 123 then
      std.char(cp(c) - 32)
    else
      c;
    std.join('', std.map(up_letter, std.stringChars(str))),

  asciiLower(str)::
    local cp = std.codepoint;
    local down_letter(c) = if cp(c) >= 65 && cp(c) < 91 then
      std.char(cp(c) + 32)
    else
      c;
    std.join('', std.map(down_letter, std.stringChars(str))),

  range(from, to)::
    std.makeArray(to - from + 1, function(i) i + from),

  repeat(what, count)::
    local joiner =
      if std.isString(what) then ''
      else if std.isArray(what) then []
      else error 'std.repeat first argument must be an array or a string';
    std.join(joiner, std.makeArray(count, function(i) what)),

  slice(indexable, index, end, step)::
    local invar =
      // loop invariant with defaults applied
      {
        indexable: indexable,
        index:
          if index == null then 0
          else index,
        end:
          if end == null then std.length(indexable)
          else end,
        step:
          if step == null then 1
          else step,
        length: std.length(indexable),
        type: std.type(indexable),
      };
    assert invar.index >= 0 && invar.end >= 0 && invar.step >= 0 : 'got [%s:%s:%s] but negative index, end, and steps are not supported' % [invar.index, invar.end, invar.step];
    assert step != 0 : 'got %s but step must be greater than 0' % step;
    assert std.isString(indexable) || std.isArray(indexable) : 'std.slice accepts a string or an array, but got: %s' % std.type(indexable);
    local build(slice, cur) =
      if cur >= invar.end || cur >= invar.length then
        slice
      else
        build(
          if invar.type == 'string' then
            slice + invar.indexable[cur]
          else
            slice + [invar.indexable[cur]],
          cur + invar.step
        ) tailstrict;
    build(if invar.type == 'string' then '' else [], invar.index),

  member(arr, x)::
    if std.isArray(arr) then
      std.count(arr, x) > 0
    else if std.isString(arr) then
      std.length(std.findSubstr(x, arr)) > 0
    else error 'std.member first argument must be an array or a string',

  count(arr, x):: std.length(std.filter(function(v) v == x, arr)),

  mod(a, b)::
    if std.isNumber(a) && std.isNumber(b) then
      std.modulo(a, b)
    else if std.isString(a) then
      std.format(a, b)
    else
      error 'Operator % cannot be used on types ' + std.type(a) + ' and ' + std.type(b) + '.',

  map(func, arr)::
    if !std.isFunction(func) then
      error ('std.map first param must be function, got ' + std.type(func))
    else if !std.isArray(arr) && !std.isString(arr) then
      error ('std.map second param must be array / string, got ' + std.type(arr))
    else
      std.makeArray(std.length(arr), function(i) func(arr[i])),

  mapWithIndex(func, arr)::
    if !std.isFunction(func) then
      error ('std.mapWithIndex first param must be function, got ' + std.type(func))
    else if !std.isArray(arr) && !std.isString(arr) then
      error ('std.mapWithIndex second param must be array, got ' + std.type(arr))
    else
      std.makeArray(std.length(arr), function(i) func(i, arr[i])),

  mapWithKey(func, obj)::
    if !std.isFunction(func) then
      error ('std.mapWithKey first param must be function, got ' + std.type(func))
    else if !std.isObject(obj) then
      error ('std.mapWithKey second param must be object, got ' + std.type(obj))
    else
      { [k]: func(k, obj[k]) for k in std.objectFields(obj) },

  flatMap(func, arr)::
    if !std.isFunction(func) then
      error ('std.flatMap first param must be function, got ' + std.type(func))
    else if std.isArray(arr) then
      std.flattenArrays(std.makeArray(std.length(arr), function(i) func(arr[i])))
    else if std.isString(arr) then
      std.join('', std.makeArray(std.length(arr), function(i) func(arr[i])))
    else error ('std.flatMap second param must be array / string, got ' + std.type(arr)),

  join(sep, arr)::
    local aux(arr, i, first, running) =
      if i >= std.length(arr) then
        running
      else if arr[i] == null then
        aux(arr, i + 1, first, running) tailstrict
      else if std.type(arr[i]) != std.type(sep) then
        error 'expected %s but arr[%d] was %s ' % [std.type(sep), i, std.type(arr[i])]
      else if first then
        aux(arr, i + 1, false, running + arr[i]) tailstrict
      else
        aux(arr, i + 1, false, running + sep + arr[i]) tailstrict;
    if !std.isArray(arr) then
      error 'join second parameter should be array, got ' + std.type(arr)
    else if std.isString(sep) then
      aux(arr, 0, true, '')
    else if std.isArray(sep) then
      aux(arr, 0, true, [])
    else
      error 'join first parameter should be string or array, got ' + std.type(sep),

  lines(arr)::
    std.join('\n', arr + ['']),

  deepJoin(arr)::
    if std.isString(arr) then
      arr
    else if std.isArray(arr) then
      std.join('', [std.deepJoin(x) for x in arr])
    else
      error 'Expected string or array, got %s' % std.type(arr),


  format(str, vals)::

    /////////////////////////////
    // Parse the mini-language //
    /////////////////////////////

    local try_parse_mapping_key(str, i) =
      assert i < std.length(str) : 'Truncated format code.';
      local c = str[i];
      if c == '(' then
        local consume(str, j, v) =
          if j >= std.length(str) then
            error 'Truncated format code.'
          else
            local c = str[j];
            if c != ')' then
              consume(str, j + 1, v + c)
            else
              { i: j + 1, v: v };
        consume(str, i + 1, '')
      else
        { i: i, v: null };

    local try_parse_cflags(str, i) =
      local consume(str, j, v) =
        assert j < std.length(str) : 'Truncated format code.';
        local c = str[j];
        if c == '#' then
          consume(str, j + 1, v { alt: true })
        else if c == '0' then
          consume(str, j + 1, v { zero: true })
        else if c == '-' then
          consume(str, j + 1, v { left: true })
        else if c == ' ' then
          consume(str, j + 1, v { blank: true })
        else if c == '+' then
          consume(str, j + 1, v { plus: true })
        else
          { i: j, v: v };
      consume(str, i, { alt: false, zero: false, left: false, blank: false, plus: false });

    local try_parse_field_width(str, i) =
      if i < std.length(str) && str[i] == '*' then
        { i: i + 1, v: '*' }
      else
        local consume(str, j, v) =
          assert j < std.length(str) : 'Truncated format code.';
          local c = str[j];
          if c == '0' then
            consume(str, j + 1, v * 10 + 0)
          else if c == '1' then
            consume(str, j + 1, v * 10 + 1)
          else if c == '2' then
            consume(str, j + 1, v * 10 + 2)
          else if c == '3' then
            consume(str, j + 1, v * 10 + 3)
          else if c == '4' then
            consume(str, j + 1, v * 10 + 4)
          else if c == '5' then
            consume(str, j + 1, v * 10 + 5)
          else if c == '6' then
            consume(str, j + 1, v * 10 + 6)
          else if c == '7' then
            consume(str, j + 1, v * 10 + 7)
          else if c == '8' then
            consume(str, j + 1, v * 10 + 8)
          else if c == '9' then
            consume(str, j + 1, v * 10 + 9)
          else
            { i: j, v: v };
        consume(str, i, 0);

    local try_parse_precision(str, i) =
      assert i < std.length(str) : 'Truncated format code.';
      local c = str[i];
      if c == '.' then
        try_parse_field_width(str, i + 1)
      else
        { i: i, v: null };

    // Ignored, if it exists.
    local try_parse_length_modifier(str, i) =
      assert i < std.length(str) : 'Truncated format code.';
      local c = str[i];
      if c == 'h' || c == 'l' || c == 'L' then
        i + 1
      else
        i;

    local parse_conv_type(str, i) =
      assert i < std.length(str) : 'Truncated format code.';
      local c = str[i];
      if c == 'd' || c == 'i' || c == 'u' then
        { i: i + 1, v: 'd', caps: false }
      else if c == 'o' then
        { i: i + 1, v: 'o', caps: false }
      else if c == 'x' then
        { i: i + 1, v: 'x', caps: false }
      else if c == 'X' then
        { i: i + 1, v: 'x', caps: true }
      else if c == 'e' then
        { i: i + 1, v: 'e', caps: false }
      else if c == 'E' then
        { i: i + 1, v: 'e', caps: true }
      else if c == 'f' then
        { i: i + 1, v: 'f', caps: false }
      else if c == 'F' then
        { i: i + 1, v: 'f', caps: true }
      else if c == 'g' then
        { i: i + 1, v: 'g', caps: false }
      else if c == 'G' then
        { i: i + 1, v: 'g', caps: true }
      else if c == 'c' then
        { i: i + 1, v: 'c', caps: false }
      else if c == 's' then
        { i: i + 1, v: 's', caps: false }
      else if c == '%' then
        { i: i + 1, v: '%', caps: false }
      else
        error 'Unrecognised conversion type: ' + c;


    // Parsed initial %, now the rest.
    local parse_code(str, i) =
      assert i < std.length(str) : 'Truncated format code.';
      local mkey = try_parse_mapping_key(str, i);
      local cflags = try_parse_cflags(str, mkey.i);
      local fw = try_parse_field_width(str, cflags.i);
      local prec = try_parse_precision(str, fw.i);
      local len_mod = try_parse_length_modifier(str, prec.i);
      local ctype = parse_conv_type(str, len_mod);
      {
        i: ctype.i,
        code: {
          mkey: mkey.v,
          cflags: cflags.v,
          fw: fw.v,
          prec: prec.v,
          ctype: ctype.v,
          caps: ctype.caps,
        },
      };

    // Parse a format string (containing none or more % format tags).
    local parse_codes(str, i, out, cur) =
      if i >= std.length(str) then
        out + [cur]
      else
        local c = str[i];
        if c == '%' then
          local r = parse_code(str, i + 1);
          parse_codes(str, r.i, out + [cur, r.code], '') tailstrict
        else
          parse_codes(str, i + 1, out, cur + c) tailstrict;

    local codes = parse_codes(str, 0, [], '');


    ///////////////////////
    // Format the values //
    ///////////////////////

    // Useful utilities
    local padding(w, s) =
      local aux(w, v) =
        if w <= 0 then
          v
        else
          aux(w - 1, v + s);
      aux(w, '');

    // Add s to the left of str so that its length is at least w.
    local pad_left(str, w, s) =
      padding(w - std.length(str), s) + str;

    // Add s to the right of str so that its length is at least w.
    local pad_right(str, w, s) =
      str + padding(w - std.length(str), s);

    // Render a sign & magnitude integer (radix ranges from decimal to binary).
    // neg should be a boolean, and when true indicates that we should render a negative number.
    // mag must always be a whole number >= 0, it's the magnitude of the integer to render
    // min_chars must be a whole number >= 0
    //   It is the field width, i.e. std.length() of the result should be >= min_chars
    // min_digits must be a whole number >= 0. It's the number of zeroes to pad with.
    // blank must be a boolean, if true adds an additional ' ' in front of a positive number, so
    // that it is aligned with negative numbers with the same number of digits.
    // plus must be a boolean, if true adds a '+' in front of a positive number, so that it is
    // aligned with negative numbers with the same number of digits.  This takes precedence over
    // blank, if both are true.
    // radix must be a whole number >1 and <= 10.  It is the base of the system of numerals.
    // zero_prefix is a string prefixed before the sign to all numbers that are not 0.
    local render_int(neg, mag, min_chars, min_digits, blank, plus, radix, zero_prefix) =
      // dec is the minimal string needed to represent the number as text.
      local dec =
        if mag == 0 then
          '0'
        else
          local aux(n) =
            if n == 0 then
              zero_prefix
            else
              aux(std.floor(n / radix)) + (n % radix);
          aux(mag);
      local zp = min_chars - (if neg || blank || plus then 1 else 0);
      local zp2 = std.max(zp, min_digits);
      local dec2 = pad_left(dec, zp2, '0');
      (if neg then '-' else if plus then '+' else if blank then ' ' else '') + dec2;

    // Render an integer in hexadecimal.
    local render_hex(n__, min_chars, min_digits, blank, plus, add_zerox, capitals) =
      local numerals = [0, 1, 2, 3, 4, 5, 6, 7, 8, 9]
                       + if capitals then ['A', 'B', 'C', 'D', 'E', 'F']
                       else ['a', 'b', 'c', 'd', 'e', 'f'];
      local n_ = std.abs(n__);
      local aux(n) =
        if n == 0 then
          ''
        else
          aux(std.floor(n / 16)) + numerals[n % 16];
      local hex = if std.floor(n_) == 0 then '0' else aux(std.floor(n_));
      local neg = n__ < 0;
      local zp = min_chars - (if neg || blank || plus then 1 else 0)
                 - (if add_zerox then 2 else 0);
      local zp2 = std.max(zp, min_digits);
      local hex2 = (if add_zerox then (if capitals then '0X' else '0x') else '')
                   + pad_left(hex, zp2, '0');
      (if neg then '-' else if plus then '+' else if blank then ' ' else '') + hex2;

    local strip_trailing_zero(str) =
      local aux(str, i) =
        if i < 0 then
          ''
        else
          if str[i] == '0' then
            aux(str, i - 1)
          else
            std.substr(str, 0, i + 1);
      aux(str, std.length(str) - 1);

    // Render floating point in decimal form
    local render_float_dec(n__, zero_pad, blank, plus, ensure_pt, trailing, prec) =
      local n_ = std.abs(n__);
      local whole = std.floor(n_);
      // Represent the rounded number as an integer * 1/10**prec.
      // Note that it can also be equal to 10**prec and we'll need to carry
      // over to the wholes.  We operate on the absolute numbers, so that we
      // don't have trouble with the rounding direction.
      local denominator = std.pow(10, prec);
      local numerator = std.abs(n_) * denominator + 0.5;
      local whole = std.sign(n_) * std.floor(numerator / denominator);
      local frac = std.floor(numerator) % denominator;
      local dot_size = if prec == 0 && !ensure_pt then 0 else 1;
      local zp = zero_pad - prec - dot_size;
      local str = render_int(n__ < 0, whole, zp, 0, blank, plus, 10, '');
      if prec == 0 then
        str + if ensure_pt then '.' else ''
      else
        if trailing || frac > 0 then
          local frac_str = render_int(false, frac, prec, 0, false, false, 10, '');
          str + '.' + if !trailing then strip_trailing_zero(frac_str) else frac_str
        else
          str;

    // Render floating point in scientific form
    local render_float_sci(n__, zero_pad, blank, plus, ensure_pt, trailing, caps, prec) =
      local exponent = if n__ == 0 then 0 else std.floor(std.log(std.abs(n__)) / std.log(10));
      local suff = (if caps then 'E' else 'e')
                   + render_int(exponent < 0, std.abs(exponent), 3, 0, false, true, 10, '');
      local mantissa = if exponent == -324 then
        // Avoid a rounding error where std.pow(10, -324) is 0
        // -324 is the smallest exponent possible.
        n__ * 10 / std.pow(10, exponent + 1)
      else
        n__ / std.pow(10, exponent);
      local zp2 = zero_pad - std.length(suff);
      render_float_dec(mantissa, zp2, blank, plus, ensure_pt, trailing, prec) + suff;

    // Render a value with an arbitrary format code.
    local format_code(val, code, fw, prec_or_null, i) =
      local cflags = code.cflags;
      local fpprec = if prec_or_null != null then prec_or_null else 6;
      local iprec = if prec_or_null != null then prec_or_null else 0;
      local zp = if cflags.zero && !cflags.left then fw else 0;
      if code.ctype == 's' then
        std.toString(val)
      else if code.ctype == 'd' then
        if std.type(val) != 'number' then
          error 'Format required number at '
                + i + ', got ' + std.type(val)
        else
          render_int(val <= -1, std.floor(std.abs(val)), zp, iprec, cflags.blank, cflags.plus, 10, '')
      else if code.ctype == 'o' then
        if std.type(val) != 'number' then
          error 'Format required number at '
                + i + ', got ' + std.type(val)
        else
          local zero_prefix = if cflags.alt then '0' else '';
          render_int(val <= -1, std.floor(std.abs(val)), zp, iprec, cflags.blank, cflags.plus, 8, zero_prefix)
      else if code.ctype == 'x' then
        if std.type(val) != 'number' then
          error 'Format required number at '
                + i + ', got ' + std.type(val)
        else
          render_hex(std.floor(val),
                     zp,
                     iprec,
                     cflags.blank,
                     cflags.plus,
                     cflags.alt,
                     code.caps)
      else if code.ctype == 'f' then
        if std.type(val) != 'number' then
          error 'Format required number at '
                + i + ', got ' + std.type(val)
        else
          render_float_dec(val,
                           zp,
                           cflags.blank,
                           cflags.plus,
                           cflags.alt,
                           true,
                           fpprec)
      else if code.ctype == 'e' then
        if std.type(val) != 'number' then
          error 'Format required number at '
                + i + ', got ' + std.type(val)
        else
          render_float_sci(val,
                           zp,
                           cflags.blank,
                           cflags.plus,
                           cflags.alt,
                           true,
                           code.caps,
                           fpprec)
      else if code.ctype == 'g' then
        if std.type(val) != 'number' then
          error 'Format required number at '
                + i + ', got ' + std.type(val)
        else
          local exponent = if val != 0 then std.floor(std.log(std.abs(val)) / std.log(10)) else 0;
          if exponent < -4 || exponent >= fpprec then
            render_float_sci(val,
                             zp,
                             cflags.blank,
                             cflags.plus,
                             cflags.alt,
                             cflags.alt,
                             code.caps,
                             fpprec - 1)
          else
            local digits_before_pt = std.max(1, exponent + 1);
            render_float_dec(val,
                             zp,
                             cflags.blank,
                             cflags.plus,
                             cflags.alt,
                             cflags.alt,
                             fpprec - digits_before_pt)
      else if code.ctype == 'c' then
        if std.type(val) == 'number' then
          std.char(val)
        else if std.type(val) == 'string' then
          if std.length(val) == 1 then
            val
          else
            error '%c expected 1-sized string got: ' + std.length(val)
        else
          error '%c expected number / string, got: ' + std.type(val)
      else
        error 'Unknown code: ' + code.ctype;

    // Render a parsed format string with an array of values.
    local format_codes_arr(codes, arr, i, j, v) =
      if i >= std.length(codes) then
        if j < std.length(arr) then
          error ('Too many values to format: ' + std.length(arr) + ', expected ' + j)
        else
          v
      else
        local code = codes[i];
        if std.type(code) == 'string' then
          format_codes_arr(codes, arr, i + 1, j, v + code) tailstrict
        else
          local tmp = if code.fw == '*' then {
            j: j + 1,
            fw: if j >= std.length(arr) then
              error ('Not enough values to format: ' + std.length(arr) + ', expected at least ' + j)
            else
              arr[j],
          } else {
            j: j,
            fw: code.fw,
          };
          local tmp2 = if code.prec == '*' then {
            j: tmp.j + 1,
            prec: if tmp.j >= std.length(arr) then
              error ('Not enough values to format: ' + std.length(arr) + ', expected at least ' + tmp.j)
            else
              arr[tmp.j],
          } else {
            j: tmp.j,
            prec: code.prec,
          };
          local j2 = tmp2.j;
          local val =
            if j2 < std.length(arr) then
              arr[j2]
            else
              error ('Not enough values to format: ' + std.length(arr) + ', expected more than ' + j2);
          local s =
            if code.ctype == '%' then
              '%'
            else
              format_code(val, code, tmp.fw, tmp2.prec, j2);
          local s_padded =
            if code.cflags.left then
              pad_right(s, tmp.fw, ' ')
            else
              pad_left(s, tmp.fw, ' ');
          local j3 =
            if code.ctype == '%' then
              j2
            else
              j2 + 1;
          format_codes_arr(codes, arr, i + 1, j3, v + s_padded) tailstrict;

    // Render a parsed format string with an object of values.
    local format_codes_obj(codes, obj, i, v) =
      if i >= std.length(codes) then
        v
      else
        local code = codes[i];
        if std.type(code) == 'string' then
          format_codes_obj(codes, obj, i + 1, v + code) tailstrict
        else
          local f =
            if code.mkey == null then
              error 'Mapping keys required.'
            else
              code.mkey;
          local fw =
            if code.fw == '*' then
              error 'Cannot use * field width with object.'
            else
              code.fw;
          local prec =
            if code.prec == '*' then
              error 'Cannot use * precision with object.'
            else
              code.prec;
          local val =
            if std.objectHasAll(obj, f) then
              obj[f]
            else
              error 'No such field: ' + f;
          local s =
            if code.ctype == '%' then
              '%'
            else
              format_code(val, code, fw, prec, f);
          local s_padded =
            if code.cflags.left then
              pad_right(s, fw, ' ')
            else
              pad_left(s, fw, ' ');
          format_codes_obj(codes, obj, i + 1, v + s_padded) tailstrict;

    if std.isArray(vals) then
      format_codes_arr(codes, vals, 0, 0, '')
    else if std.isObject(vals) then
      format_codes_obj(codes, vals, 0, '')
    else
      format_codes_arr(codes, [vals], 0, 0, ''),

  foldr(func, arr, init)::
    local aux(func, arr, running, idx) =
      if idx < 0 then
        running
      else
        aux(func, arr, func(arr[idx], running), idx - 1) tailstrict;
    aux(func, arr, init, std.length(arr) - 1),

  foldl(func, arr, init)::
    local aux(func, arr, running, idx) =
      if idx >= std.length(arr) then
        running
      else
        aux(func, arr, func(running, arr[idx]), idx + 1) tailstrict;
    aux(func, arr, init, 0),


  filterMap(filter_func, map_func, arr)::
    if !std.isFunction(filter_func) then
      error ('std.filterMap first param must be function, got ' + std.type(filter_func))
    else if !std.isFunction(map_func) then
      error ('std.filterMap second param must be function, got ' + std.type(map_func))
    else if !std.isArray(arr) then
      error ('std.filterMap third param must be array, got ' + std.type(arr))
    else
      std.map(map_func, std.filter(filter_func, arr)),

  assertEqual(a, b)::
    if a == b then
      true
    else
      error 'Assertion failed. ' + a + ' != ' + b,

  abs(n)::
    if !std.isNumber(n) then
      error 'std.abs expected number, got ' + std.type(n)
    else
      if n > 0 then n else -n,

  sign(n)::
    if !std.isNumber(n) then
      error 'std.sign expected number, got ' + std.type(n)
    else
      if n > 0 then
        1
      else if n < 0 then
        -1
      else 0,

  max(a, b)::
    if !std.isNumber(a) then
      error 'std.max first param expected number, got ' + std.type(a)
    else if !std.isNumber(b) then
      error 'std.max second param expected number, got ' + std.type(b)
    else
      if a > b then a else b,

  min(a, b)::
    if !std.isNumber(a) then
      error 'std.min first param expected number, got ' + std.type(a)
    else if !std.isNumber(b) then
      error 'std.min second param expected number, got ' + std.type(b)
    else
      if a < b then a else b,

  clamp(x, minVal, maxVal)::
    if x < minVal then minVal
    else if x > maxVal then maxVal
    else x,

  flattenArrays(arrs)::
    std.foldl(function(a, b) a + b, arrs, []),

  manifestIni(ini)::
    local body_lines(body) =
      std.join([], [
        local value_or_values = body[k];
        if std.isArray(value_or_values) then
          ['%s = %s' % [k, value] for value in value_or_values]
        else
          ['%s = %s' % [k, value_or_values]]

        for k in std.objectFields(body)
      ]);

    local section_lines(sname, sbody) = ['[%s]' % [sname]] + body_lines(sbody),
          main_body = if std.objectHas(ini, 'main') then body_lines(ini.main) else [],
          all_sections = [
      section_lines(k, ini.sections[k])
      for k in std.objectFields(ini.sections)
    ];
    std.join('\n', main_body + std.flattenArrays(all_sections) + ['']),

  manifestToml(value):: std.manifestTomlEx(value, '  '),

  manifestTomlEx(value, indent)::
    local
      escapeStringToml = std.escapeStringJson,
      escapeKeyToml(key) =
        local bare_allowed = std.set(std.stringChars('ABCDEFGHIJKLMNOPQRSTUVWXYZabcdefghijklmnopqrstuvwxyz0123456789_-'));
        if std.setUnion(std.set(std.stringChars(key)), bare_allowed) == bare_allowed then key else escapeStringToml(key),
      isTableArray(v) = std.isArray(v) && std.length(v) > 0 && std.all(std.map(std.isObject, v)),
      isSection(v) = std.isObject(v) || isTableArray(v),
      renderValue(v, indexedPath, inline, cindent) =
        if v == true then
          'true'
        else if v == false then
          'false'
        else if v == null then
          error 'Tried to manifest "null" at ' + indexedPath
        else if std.isNumber(v) then
          '' + v
        else if std.isString(v) then
          escapeStringToml(v)
        else if std.isFunction(v) then
          error 'Tried to manifest function at ' + indexedPath
        else if std.isArray(v) then
          if std.length(v) == 0 then
            '[]'
          else
            local range = std.range(0, std.length(v) - 1);
            local new_indent = if inline then '' else cindent + indent;
            local separator = if inline then ' ' else '\n';
            local lines = ['[' + separator]
                          + std.join([',' + separator],
                                     [
                                       [new_indent + renderValue(v[i], indexedPath + [i], true, '')]
                                       for i in range
                                     ])
                          + [separator + (if inline then '' else cindent) + ']'];
            std.join('', lines)
        else if std.isObject(v) then
          local lines = ['{ ']
                        + std.join([', '],
                                   [
                                     [escapeKeyToml(k) + ' = ' + renderValue(v[k], indexedPath + [k], true, '')]
                                     for k in std.objectFields(v)
                                   ])
                        + [' }'];
          std.join('', lines),
      renderTableInternal(v, path, indexedPath, cindent) =
        local kvp = std.flattenArrays([
          [cindent + escapeKeyToml(k) + ' = ' + renderValue(v[k], indexedPath + [k], false, cindent)]
          for k in std.objectFields(v)
          if !isSection(v[k])
        ]);
        local sections = [std.join('\n', kvp)] + [
          (
            if std.isObject(v[k]) then
              renderTable(v[k], path + [k], indexedPath + [k], cindent)
            else
              renderTableArray(v[k], path + [k], indexedPath + [k], cindent)
          )
          for k in std.objectFields(v)
          if isSection(v[k])
        ];
        std.join('\n\n', sections),
      renderTable(v, path, indexedPath, cindent) =
        cindent + '[' + std.join('.', std.map(escapeKeyToml, path)) + ']'
        + (if v == {} then '' else '\n')
        + renderTableInternal(v, path, indexedPath, cindent + indent),
      renderTableArray(v, path, indexedPath, cindent) =
        local range = std.range(0, std.length(v) - 1);
        local sections = [
          (cindent + '[[' + std.join('.', std.map(escapeKeyToml, path)) + ']]'
           + (if v[i] == {} then '' else '\n')
           + renderTableInternal(v[i], path, indexedPath + [i], cindent + indent))
          for i in range
        ];
        std.join('\n\n', sections);
    if std.isObject(value) then
      renderTableInternal(value, [], [], '')
    else
      error 'TOML body must be an object. Got ' + std.type(value),

  escapeStringJson(str_)::
    local str = std.toString(str_);
    local trans(ch) =
      if ch == '"' then
        '\\"'
      else if ch == '\\' then
        '\\\\'
      else if ch == '\b' then
        '\\b'
      else if ch == '\f' then
        '\\f'
      else if ch == '\n' then
        '\\n'
      else if ch == '\r' then
        '\\r'
      else if ch == '\t' then
        '\\t'
      else
        local cp = std.codepoint(ch);
        if cp < 32 || (cp >= 127 && cp <= 159) then
          '\\u%04x' % [cp]
        else
          ch;
    '"%s"' % std.join('', [trans(ch) for ch in std.stringChars(str)]),

  escapeStringPython(str)::
    std.escapeStringJson(str),

  escapeStringBash(str_)::
    local str = std.toString(str_);
    local trans(ch) =
      if ch == "'" then
        "'\"'\"'"
      else
        ch;
    "'%s'" % std.join('', [trans(ch) for ch in std.stringChars(str)]),

  escapeStringDollars(str_)::
    local str = std.toString(str_);
    local trans(ch) =
      if ch == '$' then
        '$$'
      else
        ch;
    std.foldl(function(a, b) a + trans(b), std.stringChars(str), ''),

  local xml_escapes = {
    '<': '&lt;',
    '>': '&gt;',
    '&': '&amp;',
    '"': '&quot;',
    "'": '&apos;',
  },

  escapeStringXML(str_)::
    local str = std.toString(str_);
    std.join('', [std.get(xml_escapes, ch, ch) for ch in std.stringChars(str)]),

  manifestJson(value):: std.manifestJsonEx(value, '    '),

  manifestJsonMinified(value):: std.manifestJsonEx(value, '', '', ':'),

  manifestJsonEx(value, indent, newline='\n', key_val_sep=': ')::
    local aux(v, path, cindent) =
      if v == true then
        'true'
      else if v == false then
        'false'
      else if v == null then
        'null'
      else if std.isNumber(v) then
        '' + v
      else if std.isString(v) then
        std.escapeStringJson(v)
      else if std.isFunction(v) then
        error 'Tried to manifest function at ' + path
      else if std.isArray(v) then
        local range = std.range(0, std.length(v) - 1);
        local new_indent = cindent + indent;
        local lines = ['[' + newline]
                      + std.join([',' + newline],
                                 [
                                   [new_indent + aux(v[i], path + [i], new_indent)]
                                   for i in range
                                 ])
                      + [newline + cindent + ']'];
        std.join('', lines)
      else if std.isObject(v) then
        local lines = ['{' + newline]
                      + std.join([',' + newline],
                                 [
                                   [cindent + indent + std.escapeStringJson(k) + key_val_sep
                                    + aux(v[k], path + [k], cindent + indent)]
                                   for k in std.objectFields(v)
                                 ])
                      + [newline + cindent + '}'];
        std.join('', lines);
    aux(value, [], ''),

  manifestYamlDoc(value, indent_array_in_object=false, quote_keys=true)::
    local onlyChars(charSet, strSet) =
      if std.length(std.setInter(charSet, strSet)) == std.length(strSet) then
        true
      else false;
    local isReserved(key) =
      // NOTE: These values are checked for case insensitively.
      // While this approach results in some false positives, it eliminates
      // the risk of missing a permutation.
      local reserved = [
        // Boolean types taken from https://yaml.org/type/bool.html
        'true',
        'false',
        'yes',
        'no',
        'on',
        'off',
        'y',
        'n',
        // Numerical words taken from https://yaml.org/type/float.html
        '.nan',
        '-.inf',
        '+.inf',
        '.inf',
        'null',
        // Invalid keys that contain no invalid characters
        '-',
        '---',
        '',
      ];
      local bad = [word for word in reserved if word == std.asciiLower(key)];
      if std.length(bad) > 0 then
        true
      else false;
    local typeMatch(m_key, type) =
      // Look for positive or negative numerical types (ex: 0x)
      if std.substr(m_key, 0, 2) == type || std.substr(m_key, 0, 3) == '-' + type then
        true
      else false;
    local bareSafe(key) =
      /*
      For a key to be considered safe to emit without quotes, the following must be true
        - All characters must match [a-zA-Z0-9_/\-]
        - Not match the integer format defined in https://yaml.org/type/int.html
        - Not match the float format defined in https://yaml.org/type/float.html
        - Not match the timestamp format defined in https://yaml.org/type/timestamp.html
        - Not match the boolean format defined in https://yaml.org/type/bool.html
        - Not match the null format defined in https://yaml.org/type/null.html
        - Not match (ignoring case) any reserved words which pass the above tests.
          Reserved words are defined in isReserved() above.

      Since the remaining YAML types require characters outside the set chosen as valid
      for the elimination of quotes from the YAML output, the remaining types listed at
      https://yaml.org/type/ are by default always quoted.
      */
      local letters = std.set(std.stringChars('ABCDEFGHIJKLMNOPQRSTUVWXYZabcdefghijklmnopqrstuvwxyz_-/'));
      local digits = std.set(std.stringChars('0123456789'));
      local intChars = std.set(digits + std.stringChars('_-'));
      local binChars = std.set(intChars + std.stringChars('b'));
      local hexChars = std.set(digits + std.stringChars('abcdefx_-'));
      local floatChars = std.set(digits + std.stringChars('e._-'));
      local dateChars = std.set(digits + std.stringChars('-'));
      local safeChars = std.set(letters + floatChars);
      local keyLc = std.asciiLower(key);
      local keyChars = std.stringChars(key);
      local keySet = std.set(keyChars);
      local keySetLc = std.set(std.stringChars(keyLc));
      // Check for unsafe characters
      if !onlyChars(safeChars, keySet) then
        false
      // Check for reserved words
      else if isReserved(key) then
        false
      /* Check for timestamp values.  Since spaces and colons are already forbidden,
         all that could potentially pass is the standard date format (ex MM-DD-YYYY, YYYY-DD-MM, etc).
         This check is even more conservative: Keys that meet all of the following:
           - all characters match [0-9\-]
           - has exactly 2 dashes
         are considered dates.
      */
      else if onlyChars(dateChars, keySet)
              && std.length(std.findSubstr('-', key)) == 2 then
        false
      /* Check for integers.  Keys that meet all of the following:
           - all characters match [0-9_\-]
           - has at most 1 dash
         are considered integers.
      */
      else if onlyChars(intChars, keySetLc)
              && std.length(std.findSubstr('-', key)) < 2 then
        false
      /* Check for binary integers.  Keys that meet all of the following:
           - all characters match [0-9b_\-]
           - has at least 3 characters
           - starts with (-)0b
         are considered binary integers.
      */
      else if onlyChars(binChars, keySetLc)
              && std.length(key) > 2
              && typeMatch(key, '0b') then
        false
      /* Check for floats. Keys that meet all of the following:
           - all characters match [0-9e._\-]
           - has at most a single period
           - has at most two dashes
           - has at most 1 'e'
         are considered floats.
      */
      else if onlyChars(floatChars, keySetLc)
              && std.length(std.findSubstr('.', key)) == 1
              && std.length(std.findSubstr('-', key)) < 3
              && std.length(std.findSubstr('e', keyLc)) < 2 then
        false
      /* Check for hexadecimals.  Keys that meet all of the following:
           - all characters match [0-9a-fx_\-]
           - has at most 1 dash
           - has at least 3 characters
           - starts with (-)0x
         are considered hexadecimals.
      */
      else if onlyChars(hexChars, keySetLc)
              && std.length(std.findSubstr('-', key)) < 2
              && std.length(keyChars) > 2
              && typeMatch(key, '0x') then
        false
      // All checks pass. Key is safe for emission without quotes.
      else true;
    local escapeKeyYaml(key) =
      if bareSafe(key) then key else std.escapeStringJson(key);
    local aux(v, path, cindent) =
      if v == true then
        'true'
      else if v == false then
        'false'
      else if v == null then
        'null'
      else if std.isNumber(v) then
        '' + v
      else if std.isString(v) then
        local len = std.length(v);
        if len == 0 then
          '""'
        else if v[len - 1] == '\n' then
          local split = std.split(v, '\n');
          std.join('\n' + cindent + '  ', ['|'] + split[0:std.length(split) - 1])
        else
          std.escapeStringJson(v)
      else if std.isFunction(v) then
        error 'Tried to manifest function at ' + path
      else if std.isArray(v) then
        if std.length(v) == 0 then
          '[]'
        else
          local params(value) =
            if std.isArray(value) && std.length(value) > 0 then {
              // While we could avoid the new line, it yields YAML that is
              // hard to read, e.g.:
              // - - - 1
              //     - 2
              //   - - 3
              //     - 4
              new_indent: cindent + '  ',
              space: '\n' + self.new_indent,
            } else if std.isObject(value) && std.length(value) > 0 then {
              new_indent: cindent + '  ',
              // In this case we can start on the same line as the - because the indentation
              // matches up then.  The converse is not true, because fields are not always
              // 1 character long.
              space: ' ',
            } else {
              // In this case, new_indent is only used in the case of multi-line strings.
              new_indent: cindent,
              space: ' ',
            };
          local range = std.range(0, std.length(v) - 1);
          local parts = [
            '-' + param.space + aux(v[i], path + [i], param.new_indent)
            for i in range
            for param in [params(v[i])]
          ];
          std.join('\n' + cindent, parts)
      else if std.isObject(v) then
        if std.length(v) == 0 then
          '{}'
        else
          local params(value) =
            if std.isArray(value) && std.length(value) > 0 then {
              // Not indenting allows e.g.
              // ports:
              // - 80
              // instead of
              // ports:
              //   - 80
              new_indent: if indent_array_in_object then cindent + '  ' else cindent,
              space: '\n' + self.new_indent,
            } else if std.isObject(value) && std.length(value) > 0 then {
              new_indent: cindent + '  ',
              space: '\n' + self.new_indent,
            } else {
              // In this case, new_indent is only used in the case of multi-line strings.
              new_indent: cindent,
              space: ' ',
            };
          local lines = [
            (if quote_keys then std.escapeStringJson(k) else escapeKeyYaml(k)) + ':' + param.space + aux(v[k], path + [k], param.new_indent)
            for k in std.objectFields(v)
            for param in [params(v[k])]
          ];
          std.join('\n' + cindent, lines);
    aux(value, [], ''),

  manifestYamlStream(value, indent_array_in_object=false, c_document_end=true, quote_keys=true)::
    if !std.isArray(value) then
      error 'manifestYamlStream only takes arrays, got ' + std.type(value)
    else
      '---\n' + std.join(
        '\n---\n', [std.manifestYamlDoc(e, indent_array_in_object, quote_keys) for e in value]
      ) + if c_document_end then '\n...\n' else '\n',


  manifestPython(v)::
    if std.isObject(v) then
      local fields = [
        '%s: %s' % [std.escapeStringPython(k), std.manifestPython(v[k])]
        for k in std.objectFields(v)
      ];
      '{%s}' % [std.join(', ', fields)]
    else if std.isArray(v) then
      '[%s]' % [std.join(', ', [std.manifestPython(v2) for v2 in v])]
    else if std.isString(v) then
      '%s' % [std.escapeStringPython(v)]
    else if std.isFunction(v) then
      error 'cannot manifest function'
    else if std.isNumber(v) then
      std.toString(v)
    else if v == true then
      'True'
    else if v == false then
      'False'
    else if v == null then
      'None',

  manifestPythonVars(conf)::
    local vars = ['%s = %s' % [k, std.manifestPython(conf[k])] for k in std.objectFields(conf)];
    std.join('\n', vars + ['']),

  manifestXmlJsonml(value)::
    if !std.isArray(value) then
      error 'Expected a JSONML value (an array), got %s' % std.type(value)
    else
      local aux(v) =
        if std.isString(v) then
          v
        else
          local tag = v[0];
          local has_attrs = std.length(v) > 1 && std.isObject(v[1]);
          local attrs = if has_attrs then v[1] else {};
          local children = if has_attrs then v[2:] else v[1:];
          local attrs_str =
            std.join('', [' %s="%s"' % [k, attrs[k]] for k in std.objectFields(attrs)]);
          std.deepJoin(['<', tag, attrs_str, '>', [aux(x) for x in children], '</', tag, '>']);

      aux(value),

  local base64_table = 'ABCDEFGHIJKLMNOPQRSTUVWXYZabcdefghijklmnopqrstuvwxyz0123456789+/',
  local base64_inv = { [base64_table[i]]: i for i in std.range(0, 63) },

  base64(input)::
    local bytes =
      if std.isString(input) then
        std.map(std.codepoint, input)
      else
        input;

    local aux(arr, i, r) =
      if i >= std.length(arr) then
        r
      else if i + 1 >= std.length(arr) then
        local str =
          // 6 MSB of i
          base64_table[(arr[i] & 252) >> 2] +
          // 2 LSB of i
          base64_table[(arr[i] & 3) << 4] +
          '==';
        aux(arr, i + 3, r + str) tailstrict
      else if i + 2 >= std.length(arr) then
        local str =
          // 6 MSB of i
          base64_table[(arr[i] & 252) >> 2] +
          // 2 LSB of i, 4 MSB of i+1
          base64_table[(arr[i] & 3) << 4 | (arr[i + 1] & 240) >> 4] +
          // 4 LSB of i+1
          base64_table[(arr[i + 1] & 15) << 2] +
          '=';
        aux(arr, i + 3, r + str) tailstrict
      else
        local str =
          // 6 MSB of i
          base64_table[(arr[i] & 252) >> 2] +
          // 2 LSB of i, 4 MSB of i+1
          base64_table[(arr[i] & 3) << 4 | (arr[i + 1] & 240) >> 4] +
          // 4 LSB of i+1, 2 MSB of i+2
          base64_table[(arr[i + 1] & 15) << 2 | (arr[i + 2] & 192) >> 6] +
          // 6 LSB of i+2
          base64_table[(arr[i + 2] & 63)];
        aux(arr, i + 3, r + str) tailstrict;

    local sanity = std.all([a < 256 for a in bytes]);
    if !sanity then
      error 'Can only base64 encode strings / arrays of single bytes.'
    else
      aux(bytes, 0, ''),


  base64DecodeBytes(str)::
    if std.length(str) % 4 != 0 then
      error 'Not a base64 encoded string "%s"' % str
    else
      local aux(str, i, r) =
        if i >= std.length(str) then
          r
        else
          // all 6 bits of i, 2 MSB of i+1
          local n1 = [base64_inv[str[i]] << 2 | (base64_inv[str[i + 1]] >> 4)];
          // 4 LSB of i+1, 4MSB of i+2
          local n2 =
            if str[i + 2] == '=' then []
            else [(base64_inv[str[i + 1]] & 15) << 4 | (base64_inv[str[i + 2]] >> 2)];
          // 2 LSB of i+2, all 6 bits of i+3
          local n3 =
            if str[i + 3] == '=' then []
            else [(base64_inv[str[i + 2]] & 3) << 6 | base64_inv[str[i + 3]]];
          aux(str, i + 4, r + n1 + n2 + n3) tailstrict;
      aux(str, 0, []),

  base64Decode(str)::
    local bytes = std.base64DecodeBytes(str);
    std.join('', std.map(std.char, bytes)),

  reverse(arr)::
    local l = std.length(arr);
    std.makeArray(l, function(i) arr[l - i - 1]),

  // Merge-sort for long arrays and naive quicksort for shorter ones
  sort(arr, keyF=id)::
    local quickSort(arr, keyF=id) =
      local l = std.length(arr);
      if std.length(arr) <= 1 then
        arr
      else
        local pos = 0;
        local pivot = keyF(arr[pos]);
        local rest = std.makeArray(l - 1, function(i) if i < pos then arr[i] else arr[i + 1]);
        local left = std.filter(function(x) keyF(x) < pivot, rest);
        local right = std.filter(function(x) keyF(x) >= pivot, rest);
        quickSort(left, keyF) + [arr[pos]] + quickSort(right, keyF);

    local merge(a, b) =
      local la = std.length(a), lb = std.length(b);
      local aux(i, j, prefix) =
        if i == la then
          prefix + b[j:]
        else if j == lb then
          prefix + a[i:]
        else
          if keyF(a[i]) <= keyF(b[j]) then
            aux(i + 1, j, prefix + [a[i]]) tailstrict
          else
            aux(i, j + 1, prefix + [b[j]]) tailstrict;
      aux(0, 0, []);

    local l = std.length(arr);
    if std.length(arr) <= 30 then
      quickSort(arr, keyF=keyF)
    else
      local mid = std.floor(l / 2);
      local left = arr[:mid], right = arr[mid:];
      merge(std.sort(left, keyF=keyF), std.sort(right, keyF=keyF)),

  uniq(arr, keyF=id)::
    local f(a, b) =
      if std.length(a) == 0 then
        [b]
      else if keyF(a[std.length(a) - 1]) == keyF(b) then
        a
      else
        a + [b];
    std.foldl(f, arr, []),

  set(arr, keyF=id)::
    std.uniq(std.sort(arr, keyF), keyF),

  setMember(x, arr, keyF=id)::
    // TODO(dcunnin): Binary chop for O(log n) complexity
    std.length(std.setInter([x], arr, keyF)) > 0,

  setUnion(a, b, keyF=id)::
    // NOTE: order matters, values in `a` win
    local aux(a, b, i, j, acc) =
      if i >= std.length(a) then
        acc + b[j:]
      else if j >= std.length(b) then
        acc + a[i:]
      else
        local ak = keyF(a[i]);
        local bk = keyF(b[j]);
        if ak == bk then
          aux(a, b, i + 1, j + 1, acc + [a[i]]) tailstrict
        else if ak < bk then
          aux(a, b, i + 1, j, acc + [a[i]]) tailstrict
        else
          aux(a, b, i, j + 1, acc + [b[j]]) tailstrict;
    aux(a, b, 0, 0, []),

  setInter(a, b, keyF=id)::
    local aux(a, b, i, j, acc) =
      if i >= std.length(a) || j >= std.length(b) then
        acc
      else
        if keyF(a[i]) == keyF(b[j]) then
          aux(a, b, i + 1, j + 1, acc + [a[i]]) tailstrict
        else if keyF(a[i]) < keyF(b[j]) then
          aux(a, b, i + 1, j, acc) tailstrict
        else
          aux(a, b, i, j + 1, acc) tailstrict;
    aux(a, b, 0, 0, []) tailstrict,

  setDiff(a, b, keyF=id)::
    local aux(a, b, i, j, acc) =
      if i >= std.length(a) then
        acc
      else if j >= std.length(b) then
        acc + a[i:]
      else
        if keyF(a[i]) == keyF(b[j]) then
          aux(a, b, i + 1, j + 1, acc) tailstrict
        else if keyF(a[i]) < keyF(b[j]) then
          aux(a, b, i + 1, j, acc + [a[i]]) tailstrict
        else
          aux(a, b, i, j + 1, acc) tailstrict;
    aux(a, b, 0, 0, []) tailstrict,

  mergePatch(target, patch)::
    if std.isObject(patch) then
      local target_object =
        if std.isObject(target) then target else {};

      local target_fields =
        if std.isObject(target_object) then std.objectFields(target_object) else [];

      local null_fields = [k for k in std.objectFields(patch) if patch[k] == null];
      local both_fields = std.setUnion(target_fields, std.objectFields(patch));

      {
        [k]:
          if !std.objectHas(patch, k) then
            target_object[k]
          else if !std.objectHas(target_object, k) then
            std.mergePatch(null, patch[k]) tailstrict
          else
            std.mergePatch(target_object[k], patch[k]) tailstrict
        for k in std.setDiff(both_fields, null_fields)
      }
    else
      patch,

  get(o, f, default=null, inc_hidden=true)::
    if std.objectHasEx(o, f, inc_hidden) then o[f] else default,

  objectFields(o)::
    std.objectFieldsEx(o, false),

  objectFieldsAll(o)::
    std.objectFieldsEx(o, true),

  objectHas(o, f)::
    std.objectHasEx(o, f, false),

  objectHasAll(o, f)::
    std.objectHasEx(o, f, true),

  objectValues(o)::
    [o[k] for k in std.objectFields(o)],

  objectValuesAll(o)::
    [o[k] for k in std.objectFieldsAll(o)],

  objectKeysValues(o)::
    [{ key: k, value: o[k] } for k in std.objectFields(o)],

  objectKeysValuesAll(o)::
    [{ key: k, value: o[k] } for k in std.objectFieldsAll(o)],

  equals(a, b)::
    local ta = std.type(a);
    local tb = std.type(b);
    if !std.primitiveEquals(ta, tb) then
      false
    else
      if std.primitiveEquals(ta, 'array') then
        local la = std.length(a);
        if !std.primitiveEquals(la, std.length(b)) then
          false
        else
          local aux(a, b, i) =
            if i >= la then
              true
            else if a[i] != b[i] then
              false
            else
              aux(a, b, i + 1) tailstrict;
          aux(a, b, 0)
      else if std.primitiveEquals(ta, 'object') then
        local fields = std.objectFields(a);
        local lfields = std.length(fields);
        if fields != std.objectFields(b) then
          false
        else
          local aux(a, b, i) =
            if i >= lfields then
              true
            else if local f = fields[i]; a[f] != b[f] then
              false
            else
              aux(a, b, i + 1) tailstrict;
          aux(a, b, 0)
      else
        std.primitiveEquals(a, b),


  resolvePath(f, r)::
    local arr = std.split(f, '/');
    std.join('/', std.makeArray(std.length(arr) - 1, function(i) arr[i]) + [r]),

  prune(a)::
    local isContent(b) =
      if b == null then
        false
      else if std.isArray(b) then
        std.length(b) > 0
      else if std.isObject(b) then
        std.length(b) > 0
      else
        true;
    if std.isArray(a) then
      [std.prune(x) for x in a if isContent($.prune(x))]
    else if std.isObject(a) then {
      [x]: $.prune(a[x])
      for x in std.objectFields(a)
      if isContent(std.prune(a[x]))
    } else
      a,

  findSubstr(pat, str)::
    if !std.isString(pat) then
      error 'findSubstr first parameter should be a string, got ' + std.type(pat)
    else if !std.isString(str) then
      error 'findSubstr second parameter should be a string, got ' + std.type(str)
    else
      local pat_len = std.length(pat);
      local str_len = std.length(str);
      if pat_len == 0 || str_len == 0 || pat_len > str_len then
        []
      else
        std.filter(function(i) str[i:i + pat_len] == pat, std.range(0, str_len - pat_len)),

  find(value, arr)::
    if !std.isArray(arr) then
      error 'find second parameter should be an array, got ' + std.type(arr)
    else
      std.filter(function(i) arr[i] == value, std.range(0, std.length(arr) - 1)),

  all(arr)::
    assert std.isArray(arr) : 'all() parameter should be an array, got ' + std.type(arr);
    local arrLen = std.length(arr);
    local aux(idx) =
      if idx >= arrLen then
        true
      else
        local e = arr[idx];
        assert std.isBoolean(e) : std.format('element "%s" of type %s is not a boolean', e, std.type(e));
        if !e then
          false
        else
          aux(idx + 1) tailstrict;
    aux(0),

  any(arr)::
    assert std.isArray(arr) : 'any() parameter should be an array, got ' + std.type(arr);
    local arrLen = std.length(arr);
    local aux(idx) =
      if idx >= arrLen then
        false
      else
        local e = arr[idx];
        assert std.isBoolean(e) : std.format('element "%s" of type %s is not a boolean', e, std.type(e));
        if e then
          true
        else
          aux(idx + 1) tailstrict;
    aux(0),

  // Three way comparison.
  // TODO(sbarzowski): consider exposing and documenting it properly
  __compare(v1, v2)::
    local t1 = std.type(v1), t2 = std.type(v2);
    if t1 != t2 then
      error 'Comparison requires matching types. Got ' + t1 + ' and ' + t2
    else if t1 == 'array' then
      std.__compare_array(v1, v2)
    else if t1 == 'function' || t1 == 'object' || t1 == 'boolean' then
      error 'Values of type ' + t1 + ' are not comparable.'
    else if v1 < v2 then -1
    else if v1 > v2 then 1
    else 0,

  __compare_array(arr1, arr2)::
    local len1 = std.length(arr1), len2 = std.length(arr2);
    local minLen = std.min(len1, len2);
    local aux(i) =
      if i < minLen then
        local cmpRes = std.__compare(arr1[i], arr2[i]);
        if cmpRes != 0 then
          cmpRes
        else
          aux(i + 1) tailstrict
      else
        std.__compare(len1, len2);
    aux(0),

  __array_less(arr1, arr2):: std.__compare_array(arr1, arr2) == -1,
  __array_greater(arr1, arr2):: std.__compare_array(arr1, arr2) == 1,
  __array_less_or_equal(arr1, arr2):: std.__compare_array(arr1, arr2) <= 0,
  __array_greater_or_equal(arr1, arr2):: std.__compare_array(arr1, arr2) >= 0,

  sum(arr):: std.foldl(function(a, b) a + b, arr, 0),

  minArray(arr, keyF=id, onEmpty=error 'Expected at least one element in array. Got none')::
    if std.length(arr) == 0 then
      onEmpty
    else
      local minVal = arr[0];
      local minFn(a, b) =
        if std.__compare(keyF(a), keyF(b)) > 0 then
          b
        else
          a;
      std.foldl(minFn, arr, minVal),

  xor(x, y):: x != y,

  xnor(x, y):: x == y,

  round(x):: std.floor(x + 0.5),

  isEmpty(str):: std.length(str) == 0,

<<<<<<< HEAD
  trim(str):: std.stripChars(str, ' \t\n\f\r\v\u0085\u00A0'),
=======
  contains(arr, elem):: std.any([e == elem for e in arr]),
>>>>>>> 8ea27ab0
}<|MERGE_RESOLUTION|>--- conflicted
+++ resolved
@@ -1723,9 +1723,7 @@
 
   isEmpty(str):: std.length(str) == 0,
 
-<<<<<<< HEAD
+  contains(arr, elem):: std.any([e == elem for e in arr]),
+
   trim(str):: std.stripChars(str, ' \t\n\f\r\v\u0085\u00A0'),
-=======
-  contains(arr, elem):: std.any([e == elem for e in arr]),
->>>>>>> 8ea27ab0
 }