--- conflicted
+++ resolved
@@ -4,29 +4,17 @@
 
 git_repository(
     name = "io_bazel_rules_jsonnet",
-<<<<<<< HEAD
     commit = "ad2b4204157ddcf7919e8bd210f607f8a801aa7f",
     remote = "https://github.com/bazelbuild/rules_jsonnet.git",
     shallow_since = "1556260764 +0200",
-=======
-    remote = "https://github.com/bazelbuild/rules_jsonnet.git",
-    commit = "fd484046f9c4a32f4d696f05578907162d5a631f",
-    shallow_since = "1551169313 +0100",
->>>>>>> abc37c38
 )
 
 git_repository(
     name = "com_google_googletest",
     remote = "https://github.com/google/googletest.git",
-    # Release 1.8.1
     # If updating googletest version, also update CMakeLists.txt.in.
-<<<<<<< HEAD
     commit = "2fe3bd994b3189899d93f1d5a881e725e046fdc2", # release: release-1.8.1
     shallow_since = "1535728917 -0400",
-=======
-    commit = "2fe3bd994b3189899d93f1d5a881e725e046fdc2",
-    shallow_since = "1535728917 -0400"
->>>>>>> abc37c38
 )
 
 load("//tools/build_defs:python_repo.bzl", "python_interpreter")
