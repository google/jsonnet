--- conflicted
+++ resolved
@@ -1559,15 +1559,13 @@
 std.assertEqual(std.isEmpty(''), true) &&
 std.assertEqual(std.isEmpty('non-empty string'), false) &&
 
-<<<<<<< HEAD
+std.contains(std.contains([1, 2, 3], 2), true) &&
+std.contains(std.contains([1, 2, 3], "foo"), false) &&
+
 std.assertEqual(std.trim('already trimmed string'), 'already trimmed string') &&
 std.assertEqual(std.trim('    string with spaces on both ends     '), 'string with spaces on both ends') &&
 std.assertEqual(std.trim('string with newline character at end\n'), 'string with newline character at end') &&
 std.assertEqual(std.trim('string with tabs at end\t\t'), 'string with tabs at end') &&
 std.assertEqual(std.trim('string with other special whitespaces at end\f\r\v\u0085\u00A0'), 'string with carriage return at end') &&
-=======
-std.contains(std.contains([1, 2, 3], 2), true) &&
-std.contains(std.contains([1, 2, 3], "foo"), false) &&
->>>>>>> 8ea27ab0
 
 true