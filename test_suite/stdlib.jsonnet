/*
Copyright 2015 Google Inc. All rights reserved.

Licensed under the Apache License, Version 2.0 (the "License");
you may not use this file except in compliance with the License.
You may obtain a copy of the License at

    http://www.apache.org/licenses/LICENSE-2.0

Unless required by applicable law or agreed to in writing, software
distributed under the License is distributed on an "AS IS" BASIS,
WITHOUT WARRANTIES OR CONDITIONS OF ANY KIND, either express or implied.
See the License for the specific language governing permissions and
limitations under the License.
*/

// This file tests functions from the standard library (std.jsonnet and builtins).

// Can capture std from another file.
std.assertEqual((import 'lib/capture_std_func.libsonnet')().sqrt(4), 2) &&

// Each import has its own std.
std.assertEqual(
  local std = { sqrt: function(x) x };
  local lib = import 'lib/capture_std.libsonnet';
  lib.sqrt(4),
  2
) &&

// Now, test each std library function in turn.

std.assertEqual(std.makeArray(10, function(i) i + 1), [1, 2, 3, 4, 5, 6, 7, 8, 9, 10]) &&
std.assertEqual(std.makeArray(0, function(i) null), []) &&

local assertClose(a, b) =
  local err =
    if b == 0 then
      a - b
    else
      if a / b - 1 > 0 then a / b - 1 else 1 - a / b;
  if err > 0.000005 then
    error 'Assertion failed (error ' + err + '). ' + a + ' !~ ' + b
  else
    true;

std.assertEqual(std.pow(3, 2), 9) &&
std.assertEqual(std.floor(10), 10) &&
std.assertEqual(std.floor(10.99999), 10) &&
std.assertEqual(std.ceil(10), 10) &&
std.assertEqual(std.ceil(10.99999), 11) &&
std.assertEqual(std.sqrt(0), 0) &&
std.assertEqual(std.sqrt(1), 1) &&
std.assertEqual(std.sqrt(9), 3) &&
std.assertEqual(std.sqrt(16), 4) &&
std.assertEqual(std.abs(33), 33) &&
std.assertEqual(std.abs(-33), 33) &&
std.assertEqual(std.abs(0), 0) &&

// Ordinary (non-test) code can define pi as 2*std.acos(0)
local pi = 3.14159265359;

assertClose(std.sin(0.0 * pi), 0) &&
assertClose(std.sin(0.5 * pi), 1) &&
assertClose(std.sin(1.0 * pi), 0) &&
assertClose(std.sin(1.5 * pi), -1) &&
assertClose(std.sin(2.0 * pi), 0) &&
assertClose(std.cos(0.0 * pi), 1) &&
assertClose(std.cos(0.5 * pi), 0) &&
assertClose(std.cos(1.0 * pi), -1) &&
assertClose(std.cos(1.5 * pi), 0) &&
assertClose(std.cos(2.0 * pi), 1) &&
assertClose(std.tan(0), 0) &&
assertClose(std.tan(0.25 * pi), 1) &&
assertClose(std.asin(0), 0) &&
assertClose(std.acos(1), 0) &&
assertClose(std.asin(1), 0.5 * pi) &&
assertClose(std.acos(0), 0.5 * pi) &&
assertClose(std.atan(0), 0) &&
assertClose(std.log(std.exp(5)), 5) &&
assertClose(std.mantissa(1), 0.5) &&
assertClose(std.exponent(1), 1) &&
assertClose(std.mantissa(128), 0.5) &&
assertClose(std.exponent(128), 8) &&

std.assertEqual(std.clamp(-3, 0, 5), 0) &&
std.assertEqual(std.clamp(4, 0, 5), 4) &&
std.assertEqual(std.clamp(7, 0, 5), 5) &&

std.assertEqual(std.type(null), 'null') &&
std.assertEqual(std.type(true), 'boolean') &&
std.assertEqual(std.type(false), 'boolean') &&
std.assertEqual(std.type(0), 'number') &&
std.assertEqual(std.type(-1e10), 'number') &&
std.assertEqual(std.type([1, 2, 3]), 'array') &&
std.assertEqual(std.type([]), 'array') &&
std.assertEqual(std.type(function(x) x), 'function') &&
std.assertEqual(std.type({ x: 1, y: 2 }), 'object') &&
std.assertEqual(std.type({}), 'object') &&
std.assertEqual(std.type('fail'), 'string') &&
std.assertEqual(std.type('' + {}), 'string') &&

std.assertEqual(std.isString(''), true) &&
std.assertEqual(std.isBoolean(true), true) &&
std.assertEqual(std.isNumber(0), true) &&
std.assertEqual(std.isObject({}), true) &&
std.assertEqual(std.isArray([]), true) &&
std.assertEqual(std.isFunction(function() 0), true) &&

std.assertEqual(std.isString(null), false) &&
std.assertEqual(std.isBoolean(null), false) &&
std.assertEqual(std.isNumber(null), false) &&
std.assertEqual(std.isObject(null), false) &&
std.assertEqual(std.isArray(null), false) &&
std.assertEqual(std.isFunction(null), false) &&

std.assertEqual(std.member('foo', 'o'), true) &&
std.assertEqual(std.member('foo', 'f'), true) &&
std.assertEqual(std.member('foo', 'x'), false) &&
std.assertEqual(std.member([], 'o'), false) &&
std.assertEqual(std.member(['f'], 'o'), false) &&
std.assertEqual(std.member(['f', 'o', 'o'], 'o'), true) &&
std.assertEqual(std.member(['f', 'o', 'o'], 'f'), true) &&
std.assertEqual(std.member(['f', 'o', 'o'], 'g'), false) &&

std.assertEqual(std.count([true, false, false, true, true, true, false], true), 4) &&
std.assertEqual(std.count([true, false, false, true, true, true, false], false), 3) &&

std.assertEqual(std.filter(function(x) x % 2 == 0, [1, 2, 3, 4]), [2, 4]) &&
std.assertEqual(std.filter(function(x) false, [1, 2, 3, 4]), []) &&
std.assertEqual(std.filter(function(x) x, []), []) &&

std.assertEqual(std.objectHas({ x: 1, y: 2 }, 'x'), true) &&
std.assertEqual(std.objectHas({ x: 1, y: 2 }, 'z'), false) &&
std.assertEqual(std.objectHas({}, 'z'), false) &&

std.assertEqual(std.length('asdfasdf'), 8) &&
std.assertEqual(std.length([1, 4, 9, error 'foo']), 4) &&
std.assertEqual(std.length(function(x, y, z) error 'foo'), 3) &&
std.assertEqual(std.length({ x: 1, y: 2 }), 2) &&
std.assertEqual(std.length({ a: 1, b: 2, c: 0 } + { c: 3, d: error 'foo' }), 4) &&
std.assertEqual(std.length(''), 0) &&
std.assertEqual(std.length([]), 0) &&
std.assertEqual(std.length(function() error 'foo'), 0) &&
std.assertEqual(std.length({}), 0) &&

std.assertEqual(std.objectFields({}), []) &&
std.assertEqual(std.objectFields({ x: 1, y: 2 }), ['x', 'y']) &&
std.assertEqual(std.objectFields({ a: 1, b: 2, c: null, d: error 'foo' }), ['a', 'b', 'c', 'd']) &&
std.assertEqual(std.objectFields({ x: 1 } { x: 1 }), ['x']) &&
std.assertEqual(std.objectFields({ x: 1 } { x:: 1 }), []) &&
std.assertEqual(std.objectFields({ x: 1 } { x::: 1 }), ['x']) &&
std.assertEqual(std.objectFields({ x:: 1 } { x: 1 }), []) &&
std.assertEqual(std.objectFields({ x:: 1 } { x:: 1 }), []) &&
std.assertEqual(std.objectFields({ x:: 1 } { x::: 1 }), ['x']) &&
std.assertEqual(std.objectFields({ x::: 1 } { x: 1 }), ['x']) &&
std.assertEqual(std.objectFields({ x::: 1 } { x:: 1 }), []) &&
std.assertEqual(std.objectFields({ x::: 1 } { x::: 1 }), ['x']) &&

std.assertEqual(std.objectValues({}), []) &&
std.assertEqual(std.objectValues({ x: 1, y: 2 }), [1, 2]) &&
std.assertEqual(std.objectValues({ x: 1 } { x: 1 }), [1]) &&
std.assertEqual(std.objectValues({ x: 1 } { x:: 1 }), []) &&
std.assertEqual(std.objectValues({ x: 1 } { x::: 1 }), [1]) &&
std.assertEqual(std.objectValues({ x:: 1 } { x: 1 }), []) &&
std.assertEqual(std.objectValues({ x:: 1 } { x:: 1 }), []) &&
std.assertEqual(std.objectValues({ x:: 1 } { x::: 1 }), [1]) &&
std.assertEqual(std.objectValues({ x::: 1 } { x: 1 }), [1]) &&
std.assertEqual(std.objectValues({ x::: 1 } { x:: 1 }), []) &&
std.assertEqual(std.objectValues({ x::: 1 } { x::: 1 }), [1]) &&

std.assertEqual(std.objectKeysValues({}), []) &&
std.assertEqual(std.objectKeysValues({ x: 1, y: 2 }), [{ key: 'x', value: 1 }, { key: 'y', value: 2 }]) &&
std.assertEqual(std.objectKeysValues({ x: 1 } { x: 1 }), [{ key: 'x', value: 1 }]) &&
std.assertEqual(std.objectKeysValues({ x: 1 } { x:: 1 }), []) &&
std.assertEqual(std.objectKeysValues({ x: 1 } { x::: 1 }), [{ key: 'x', value: 1 }]) &&
std.assertEqual(std.objectKeysValues({ x:: 1 } { x: 1 }), []) &&
std.assertEqual(std.objectKeysValues({ x:: 1 } { x:: 1 }), []) &&
std.assertEqual(std.objectKeysValues({ x:: 1 } { x::: 1 }), [{ key: 'x', value: 1 }]) &&
std.assertEqual(std.objectKeysValues({ x::: 1 } { x: 1 }), [{ key: 'x', value: 1 }]) &&
std.assertEqual(std.objectKeysValues({ x::: 1 } { x:: 1 }), []) &&
std.assertEqual(std.objectKeysValues({ x::: 1 } { x::: 1 }), [{ key: 'x', value: 1 }]) &&

std.assertEqual(std.get({ x: 1, y: 2 }, 'x', 5), 1) &&
std.assertEqual(std.get({ x: 1, y: 2 }, 'z', 5), 5) &&
std.assertEqual(std.get({ x: 1, y: 2 }, 'z'), null) &&
std.assertEqual(std.get({ x::: 1, y::: 2 }, 'x', 5), 1) &&
std.assertEqual(std.get({ x::: 1, y::: 2 }, 'z', 5), 5) &&
std.assertEqual(std.get({ x::: 1, y::: 2 }, 'z'), null) &&
std.assertEqual(std.get({ x:: 1, y:: 2 }, 'x', 5), 1) &&
std.assertEqual(std.get({ x:: 1, y:: 2 }, 'x'), 1) &&
std.assertEqual(std.get({ x:: 1, y:: 2 }, 'z', 5), 5) &&
std.assertEqual(std.get({ x:: 1, y:: 2 }, 'z'), null) &&
std.assertEqual(std.get({}, 'z', 5), 5) &&
std.assertEqual(std.get({}, 'z'), null) &&
std.assertEqual(std.get({ x: 1, y: 2 }, 'x', 5, false), 1) &&
std.assertEqual(std.get({ x: 1, y: 2 }, 'z', 5, false), 5) &&
std.assertEqual(std.get({ x::: 1, y::: 2 }, 'x', 5, false), 1) &&
std.assertEqual(std.get({ x::: 1, y::: 2 }, 'z', 5, false), 5) &&
std.assertEqual(std.get({ x:: 1, y:: 2 }, 'x', 5, false), 5) &&
std.assertEqual(std.get({ x:: 1, y:: 2 }, 'z', 5, false), 5) &&
std.assertEqual(std.get({}, 'z', 5, false), 5) &&

std.assertEqual(std.toString({ a: 1, b: 2 }), '{"a": 1, "b": 2}') &&
std.assertEqual(std.toString({}), '{ }') &&
std.assertEqual(std.toString([1, 2]), '[1, 2]') &&
std.assertEqual(std.toString([]), '[ ]') &&
std.assertEqual(std.toString(null), 'null') &&
std.assertEqual(std.toString(true), 'true') &&
std.assertEqual(std.toString(false), 'false') &&
std.assertEqual(std.toString('str'), 'str') &&
std.assertEqual(std.toString(''), '') &&
std.assertEqual(std.toString([1, 2, 'foo']), '[1, 2, "foo"]') &&

std.assertEqual(std.substr('cookie', 1, 3), 'ook') &&
std.assertEqual(std.substr('cookie', 1, 0), '') &&
std.assertEqual(std.substr('cookie', 1, 15), 'ookie') &&
std.assertEqual(std.substr('cookie', 0, 5), 'cooki') &&
std.assertEqual(std.substr('cookie', 0, 6), 'cookie') &&
std.assertEqual(std.substr('cookie', 0, 15), 'cookie') &&
std.assertEqual(std.substr('cookie', 3, 1), 'k') &&
std.assertEqual(std.substr('cookie', 20, 1), '') &&
std.assertEqual(std.substr('cookie', 6, 1), '') &&


std.assertEqual(std.substr('ąę', 1, 1), 'ę') &&

std.assertEqual(std.startsWith('food', 'foo'), true) &&
std.assertEqual(std.startsWith('food', 'food'), true) &&
std.assertEqual(std.startsWith('food', 'foody'), false) &&
std.assertEqual(std.startsWith('food', 'wat'), false) &&

std.assertEqual(std.endsWith('food', 'ood'), true) &&
std.assertEqual(std.endsWith('food', 'food'), true) &&
std.assertEqual(std.endsWith('food', 'omgfood'), false) &&
std.assertEqual(std.endsWith('food', 'wat'), false) &&

std.assertEqual(std.stripChars(' test test test     ', ' '), 'test test test') &&
std.assertEqual(std.stripChars('aaabbbbcccc', 'ac'), 'bbbb') &&
std.assertEqual(std.stripChars('cacabbbbaacc', 'ac'), 'bbbb') &&
std.assertEqual(std.stripChars('', 'ac'), '') &&

std.assertEqual(std.lstripChars(' test test test     ', ' '), 'test test test     ') &&
std.assertEqual(std.lstripChars('aaabbbbcccc', 'ac'), 'bbbbcccc') &&
std.assertEqual(std.lstripChars('cacabbbbaacc', 'ac'), 'bbbbaacc') &&
std.assertEqual(std.lstripChars('', 'ac'), '') &&

std.assertEqual(std.rstripChars(' test test test     ', ' '), ' test test test') &&
std.assertEqual(std.rstripChars('aaabbbbcccc', 'ac'), 'aaabbbb') &&
std.assertEqual(std.rstripChars('cacabbbbaacc', 'ac'), 'cacabbbb') &&
std.assertEqual(std.rstripChars('', 'ac'), '') &&

std.assertEqual(std.codepoint('a'), 97) &&
std.assertEqual(std.char(97), 'a') &&
std.assertEqual(std.codepoint('\u0000'), 0) &&
std.assertEqual(std.char(0), '\u0000') &&

std.assertEqual(std.strReplace('A cat walked by', 'cat', 'dog'), 'A dog walked by') &&
std.assertEqual(std.strReplace('cat', 'cat', 'dog'), 'dog') &&
std.assertEqual(std.strReplace('', 'cat', ''), '') &&
std.assertEqual(std.strReplace('xoxoxoxox', 'xoxox3xox', 'A'), 'xoxoxoxox') &&
std.assertEqual(std.strReplace('xoxoxox3xox', 'xoxox3xox', 'A'), 'xoA') &&
std.assertEqual(std.strReplace('A cat is a cat', 'cat', 'dog'), 'A dog is a dog') &&
std.assertEqual(std.strReplace('wishyfishyisishy', 'ish', 'and'), 'wandyfandyisandy') &&

std.assertEqual(std.map(function(x) x * x, []), []) &&
std.assertEqual(std.map(function(x) x * x, [1, 2, 3, 4]), [1, 4, 9, 16]) &&
std.assertEqual(std.map(function(x) x * x, std.filter(function(x) x > 5, std.range(1, 10))), [36, 49, 64, 81, 100]) &&

std.assertEqual(std.mapWithIndex(function(i, x) x * i, []), []) &&
std.assertEqual(std.mapWithIndex(function(i, x) x * i, [1, 2, 3, 4]), [0, 2, 6, 12]) &&
std.assertEqual(std.mapWithIndex(function(i, x) x * i, std.filter(function(x) x > 5, std.range(1, 10))), [0, 7, 16, 27, 40]) &&

std.assertEqual(std.mapWithKey(function(k, o) k + o, {}), {}) &&
std.assertEqual(std.mapWithKey(function(k, o) k + o, { a: 1, b: 2 }), { a: 'a1', b: 'b2' }) &&

std.assertEqual(std.flatMap(function(x) [x, x], [1, 2, 3]), [1, 1, 2, 2, 3, 3]) &&
std.assertEqual(std.flatMap(function(x) if x == 2 then [] else [x], [1, 2, 3]), [1, 3]) &&
std.assertEqual(std.flatMap(function(x) if x == 2 then [] else [x * 3, x * 2], [1, 2, 3]), [3, 2, 9, 6]) &&

std.assertEqual(std.filterMap(function(x) x >= 0, function(x) x * x, [-3, -2, -1, 0, 1, 2, 3]), [0, 1, 4, 9]) &&

std.assertEqual(std.foldl(function(x, y) [x, y], [], 'foo'), 'foo') &&
std.assertEqual(std.foldl(function(x, y) [x, y], [1, 2, 3, 4], []), [[[[[], 1], 2], 3], 4]) &&

std.assertEqual(std.foldr(function(x, y) [x, y], [], 'bar'), 'bar') &&
std.assertEqual(std.foldr(function(x, y) [x, y], [1, 2, 3, 4], []), [1, [2, [3, [4, []]]]]) &&

std.assertEqual(std.range(2, 6), [2, 3, 4, 5, 6]) &&
std.assertEqual(std.range(2, 2), [2]) &&
std.assertEqual(std.range(2, 1), []) &&

std.assertEqual(std.repeat([], 0), []) &&
std.assertEqual(std.repeat([1], 1), [1]) &&
std.assertEqual(std.repeat([1, 2], 1), [1, 2]) &&
std.assertEqual(std.repeat([1], 2), [1, 1]) &&
std.assertEqual(std.repeat([1, 2], 2), [1, 2, 1, 2]) &&
std.assertEqual(std.repeat('a', 1), 'a') &&
std.assertEqual(std.repeat('a', 4), 'aaaa') &&
std.assertEqual(std.repeat('ab', 4), 'abababab') &&
std.assertEqual(std.repeat('a', 0), '') &&

std.assertEqual(std.join([], [[1, 2], [3, 4, 5], [6]]), [1, 2, 3, 4, 5, 6]) &&
std.assertEqual(std.join(['a', 'b'], [[]]), []) &&
std.assertEqual(std.join(['a', 'b'], []), []) &&
std.assertEqual(std.join(['a', 'b'], [null, [1, 2], null, [3, 4, 5], [6], null]), [1, 2, 'a', 'b', 3, 4, 5, 'a', 'b', 6]) &&
std.assertEqual(std.join(['a', 'b'], [[], [1, 2]]), ['a', 'b', 1, 2]) &&
std.assertEqual(std.join('', [null, '12', null, '345', '6', null]), '123456') &&
std.assertEqual(std.join('ab', ['']), '') &&
std.assertEqual(std.join('ab', []), '') &&
std.assertEqual(std.join('ab', [null, '12', null, '345', '6', null]), '12ab345ab6') &&
std.assertEqual(std.join('ab', ['', '12']), 'ab12') &&
std.assertEqual(std.lines(['a', null, 'b']), 'a\nb\n') &&

std.assertEqual(std.flattenArrays([[1, 2, 3], [4, 5, 6], []]), [1, 2, 3, 4, 5, 6]) &&

std.assertEqual(
  std.manifestIni({
    main: { a: '1', b: '2' },
    sections: {
      s1: { x: '11', y: '22', z: '33' },
      s2: { p: 'yes', q: '' },
      empty: {},
    },
  }),
  'a = 1\nb = 2\n[empty]\n[s1]\nx = 11\ny = 22\nz = 33\n[s2]\np = yes\nq = \n'
) &&

std.assertEqual(
  std.manifestIni({
    sections: {
      s1: { x: '11', y: '22', z: '33' },
      s2: { p: 'yes', q: '' },
      empty: {},
    },
  }),
  '[empty]\n[s1]\nx = 11\ny = 22\nz = 33\n[s2]\np = yes\nq = \n'
) &&

std.assertEqual(
  std.manifestIni({
    main: { a: ['1', '2'] },
    sections: {
      s2: { p: ['yes', ''] },
    },
  }), 'a = 1\na = 2\n[s2]\np = yes\np = \n'
) &&


std.assertEqual(std.escapeStringJson('hello'), '"hello"') &&
std.assertEqual(std.escapeStringJson('he"llo'), '"he\\"llo"') &&
std.assertEqual(std.escapeStringJson('he"llo'), '"he\\"llo"') &&
std.assertEqual(std.escapeStringBash("he\"l'lo"), "'he\"l'\"'\"'lo'") &&
std.assertEqual(std.escapeStringDollars('The path is ${PATH}.'), 'The path is $${PATH}.') &&
std.assertEqual(std.escapeStringXML('2 < 3'), '2 &lt; 3') &&
std.assertEqual(std.escapeStringXML('3 > 2'), '3 &gt; 2') &&
std.assertEqual(std.escapeStringXML('"foo"'), '&quot;foo&quot;') &&
std.assertEqual(std.escapeStringXML("don't believe the hype"), 'don&apos;t believe the hype') &&
std.assertEqual(std.escapeStringXML('PB&J'), 'PB&amp;J') &&
std.assertEqual(std.escapeStringJson('!~'), '"!~"') &&

std.assertEqual(std.manifestPython({
  x: 'test',
  y: [],
  z: ['foo', 'bar'],
  n: 1,
  a: true,
  b: false,
  c: null,
  o: { f1: 'foo', f2: 'bar' },
}), '{%s}' % std.join(', ', [
  '"a": True',
  '"b": False',
  '"c": None',
  '"n": 1',
  '"o": {"f1": "foo", "f2": "bar"}',
  '"x": "test"',
  '"y": []',
  '"z": ["foo", "bar"]',
])) &&

std.assertEqual(std.manifestPythonVars({
  x: 'test',
  y: [],
  z: ['foo', 'bar'],
  n: 1,
  a: true,
  b: false,
  c: null,
  o: { f1: 'foo', f2: 'bar' },
}), std.join('\n', [
  'a = True',
  'b = False',
  'c = None',
  'n = 1',
  'o = {"f1": "foo", "f2": "bar"}',
  'x = "test"',
  'y = []',
  'z = ["foo", "bar"]',
  '',
])) &&

std.assertEqual(
  std.manifestXmlJsonml(
    ['f', {}, ' ', ['g', 'inside'], 'nope', ['h', { attr: 'yolo' }, ['x', { attr: 'otter' }]]]
  ),
  '<f> <g>inside</g>nope<h attr="yolo"><x attr="otter"></x></h></f>'
) &&


std.assertEqual(std.base64('Hello World!'), 'SGVsbG8gV29ybGQh') &&
std.assertEqual(std.base64('Hello World'), 'SGVsbG8gV29ybGQ=') &&
std.assertEqual(std.base64('Hello Worl'), 'SGVsbG8gV29ybA==') &&
std.assertEqual(std.base64(''), '') &&

std.assertEqual(std.base64Decode('SGVsbG8gV29ybGQh'), 'Hello World!') &&
std.assertEqual(std.base64Decode('SGVsbG8gV29ybGQ='), 'Hello World') &&
std.assertEqual(std.base64Decode('SGVsbG8gV29ybA=='), 'Hello Worl') &&
std.assertEqual(std.base64Decode(''), '') &&

std.assertEqual(std.reverse([]), []) &&
std.assertEqual(std.reverse([1]), [1]) &&
std.assertEqual(std.reverse([1, 2]), [2, 1]) &&
std.assertEqual(std.reverse([1, 2, 3]), [3, 2, 1]) &&
std.assertEqual(std.reverse([[1, 2, 3]]), [[1, 2, 3]]) &&

std.assertEqual(std.sort([]), []) &&
std.assertEqual(std.sort([1]), [1]) &&
std.assertEqual(std.sort([1, 2]), [1, 2]) &&
std.assertEqual(std.sort([2, 1]), [1, 2]) &&
std.assertEqual(std.sort(['1', '2']), ['1', '2']) &&
std.assertEqual(std.sort(['2', '1']), ['1', '2']) &&
std.assertEqual(
  std.sort(['The', 'rain', 'in', 'spain', 'falls', 'mainly', 'on', 'the', 'plain.']),
  ['The', 'falls', 'in', 'mainly', 'on', 'plain.', 'rain', 'spain', 'the']
) &&

std.assertEqual(std.uniq([]), []) &&
std.assertEqual(std.uniq([1]), [1]) &&
std.assertEqual(std.uniq([1, 2]), [1, 2]) &&
std.assertEqual(std.uniq(['1', '2']), ['1', '2']) &&
std.assertEqual(
  std.uniq(['The', 'falls', 'in', 'mainly', 'on', 'plain.', 'rain', 'spain', 'the']),
  ['The', 'falls', 'in', 'mainly', 'on', 'plain.', 'rain', 'spain', 'the']
) &&

local animal_set = ['ant', 'bat', 'cat', 'dog', 'elephant', 'fish', 'giraffe'];

std.assertEqual(
  std.uniq(['ant', 'bat', 'cat', 'dog', 'dog', 'elephant', 'fish', 'fish', 'giraffe']),
  animal_set
) &&

std.assertEqual(
  std.set(['dog', 'ant', 'bat', 'cat', 'dog', 'elephant', 'fish', 'giraffe', 'fish']),
  animal_set
) &&

std.assertEqual(std.setUnion(animal_set, animal_set), animal_set) &&
std.assertEqual(std.setUnion(animal_set, []), animal_set) &&
std.assertEqual(std.setUnion([], animal_set), animal_set) &&
std.assertEqual(std.setUnion([], []), []) &&
std.assertEqual(std.setUnion(['a', 'b'], ['b', 'c']), ['a', 'b', 'c']) &&

std.assertEqual(std.setInter(animal_set, animal_set), animal_set) &&
std.assertEqual(std.setInter(animal_set, []), []) &&
std.assertEqual(std.setInter([], animal_set), []) &&
std.assertEqual(std.setInter([], []), []) &&
std.assertEqual(std.setInter(['a', 'b'], ['b', 'c']), ['b']) &&

std.assertEqual(std.setDiff(animal_set, animal_set), []) &&
std.assertEqual(std.setDiff(animal_set, []), animal_set) &&
std.assertEqual(std.setDiff([], animal_set), []) &&
std.assertEqual(std.setDiff([], []), []) &&
std.assertEqual(std.setDiff(['a', 'b'], ['b', 'c']), ['a']) &&

std.assertEqual(std.setMember('a', ['a', 'b', 'c']), true) &&
std.assertEqual(std.setMember('a', []), false) &&
std.assertEqual(std.setMember('a', ['b', 'c']), false) &&

(
  if std.thisFile == '<stdin>' then
    // This happens when testing the unparser.
    true
  else
    std.assertEqual(std.thisFile, 'stdlib.jsonnet')
) &&

std.assertEqual(import 'this_file/a.libsonnet', 'this_file/a.libsonnet') &&
std.assertEqual(import 'this_file/b.libsonnet', 'this_file/a.libsonnet') &&


std.assertEqual(std.extVar('var1'), 'test') &&

std.assertEqual(std.toString(std.extVar('var2')), '{"x": 1, "y": 2}') &&
std.assertEqual(std.extVar('var2'), { x: 1, y: 2 }) &&
std.assertEqual(std.extVar('var2') { x+: 2 }.x, 3) &&

std.assertEqual(std.split('foo/bar', '/'), ['foo', 'bar']) &&
std.assertEqual(std.split('/foo/', '/'), ['', 'foo', '']) &&
std.assertEqual(std.split('foo/_bar', '/_'), ['foo', 'bar']) &&
std.assertEqual(std.split('/_foo/_', '/_'), ['', 'foo', '']) &&

std.assertEqual(std.splitLimit('foo/bar', '/', 1), ['foo', 'bar']) &&
std.assertEqual(std.splitLimit('/foo/', '/', 1), ['', 'foo/']) &&
std.assertEqual(std.splitLimit('foo/_bar', '/_', 1), ['foo', 'bar']) &&
std.assertEqual(std.splitLimit('/_foo/_', '/_', 1), ['', 'foo/_']) &&

std.assertEqual(std.splitLimitR('foo/bar', '/', 1), ['foo', 'bar']) &&
std.assertEqual(std.splitLimitR('/foo/', '/', 1), ['/foo', '']) &&
std.assertEqual(std.splitLimitR('/foo/', '/', -1), ['', 'foo', '']) &&
std.assertEqual(std.splitLimitR('foo/_bar', '/_', 1), ['foo', 'bar']) &&
std.assertEqual(std.splitLimitR('/_foo/_', '/_', 1), ['/_foo', '']) &&
std.assertEqual(std.splitLimitR('/_foo/_', '/_', -1), ['', 'foo', '']) &&

local some_toml = {
  key: 'value',
  simple: { t: 5 },
  section: {
    a: 1,
    nested: { b: 2 },
    'e$caped': { q: 't' },
    array: [
      { c: 3 },
      { d: 4 },
    ],
    nestedArray: [{
      k: 'v',
      nested: { e: 5 },
    }],
  },
  arraySection: [
    { q: 1 },
    { w: 2 },
  ],
  'escaped"Section': { z: 'q' },
  emptySection: {},
  emptyArraySection: [{}],
  bool: true,
  notBool: false,
  number: 7,
  array: ['s', 1, [2, 3], { r: 6, a: ['0', 'z'] }],
  emptyArray: [],
  '"': 4,
};

std.assertEqual(
  std.manifestTomlEx(some_toml, '  ') + '\n',
  |||
    "\"" = 4
    array = [
      "s",
      1,
      [ 2, 3 ],
      { a = [ "0", "z" ], r = 6 }
    ]
    bool = true
    emptyArray = []
    key = "value"
    notBool = false
    number = 7

    [[arraySection]]
      q = 1

    [[arraySection]]
      w = 2

    [[emptyArraySection]]

    [emptySection]

    ["escaped\"Section"]
      z = "q"

    [section]
      a = 1

      [[section.array]]
        c = 3

      [[section.array]]
        d = 4

      [section."e$caped"]
        q = "t"

      [section.nested]
        b = 2

      [[section.nestedArray]]
        k = "v"

        [section.nestedArray.nested]
          e = 5

    [simple]
      t = 5
  |||
) &&

local some_json = {
  x: [1, 2, 3, true, false, null, 'string\nstring\n'],
  arr: [[[]]],
  y: { a: 1, b: 2, c: [1, 2] },
  emptyArray: [],
  emptyObject: {},
  objectInArray: [{ f: 3 }],
  '"': null,
};

local bare_yaml_quoted = {
  '685230': 'canonical',
  '+685_230': 'decimal',
  '02472256': 'octal',
  '-1_0': 'negative integer',
  '-0.1_0_0': 'negative float',
  '0x_0A_74_AE': 'hexadecimal',
  '-0x_0A_74_AE': 'negative hexadecimal',
  '0b1010_0111_0100_1010_1110': 'binary',
  '-0b1010_0111_0100_1010_1110': 'binary',
  '190:20:30': 'sexagesimal',
  '-190:20:30': 'negative sexagesimal',
  '6.8523015e+5': 'canonical',
  '6.8523015e-5': 'canonical',
  '-6.8523015e+5': 'negative canonical',
  '685.230_15e+03': 'exponential',
  '-685.230_15e+03': 'negative exponential',
  '-685.230_15e-03': 'negative w/ negative exponential',
  '-685.230_15E-03': 'negative w/ negative exponential',
  '685_230.15': 'fixed',
  '-685_230.15': 'negative fixed',
  '190:20:30.15': 'sexagesimal',
  '-190:20:30.15': 'negative sexagesimal',
  '-.inf': 'negative infinity',
  '.inf': 'positive infinity',
  '+.inf': 'positive infinity',
  '.NaN': 'not a number',
  y: 'boolean true',
  yes: 'boolean true',
  Yes: 'boolean true',
  True: 'boolean true',
  'true': 'boolean true',
  on: 'boolean true',
  On: 'boolean true',
  NO: 'boolean false',
  n: 'boolean false',
  N: 'boolean false',
  off: 'boolean false',
  OFF: 'boolean false',
  'null': 'null word',
  NULL: 'null word capital',
  Null: 'null word',
  '~': 'null key',
  '': 'empty key',
  '-': 'invalid bare key',
  '---': 'triple dash key',
  '2001-12-15T02:59:43.1Z': 'canonical',
  '2001-12-14t21:59:43.10-05:00': 'valid iso8601',
  '2001-12-14 21:59:43.10 -5': 'space separated',
  '2001-12-15 2:59:43.10': 'no time zone (Z)',
  '2002-12-14': 'date',
};
local bare_yaml_unquoted = {
  '0X_0a_74_ae': 'BARE_KEY',
  '__-0X_0a_74_ae': 'BARE_KEY',
  '-0B1010_0111_0100_1010_1110': 'BARE_KEY',
  '__-0B1010_0111_0100_1010_1110': 'BARE_KEY',
  x: 'BARE_KEY',
  b: 'BARE_KEY',
  just_letters_underscores: 'BARE_KEY',
  'just-letters-dashes': 'BARE_KEY',
  'jsonnet.org/k8s-label-like': 'BARE_KEY',
  '192.168.0.1': 'BARE_KEY',
  '1-234-567-8901': 'BARE_KEY',
};
local bare_yaml_test = bare_yaml_quoted + bare_yaml_unquoted;

std.assertEqual(
  std.manifestJsonEx(some_json, '    ') + '\n',
  |||
    {
        "\"": null,
        "arr": [
            [
                [

                ]
            ]
        ],
        "emptyArray": [

        ],
        "emptyObject": {

        },
        "objectInArray": [
            {
                "f": 3
            }
        ],
        "x": [
            1,
            2,
            3,
            true,
            false,
            null,
            "string\nstring\n"
        ],
        "y": {
            "a": 1,
            "b": 2,
            "c": [
                1,
                2
            ]
        }
    }
  |||
) &&

std.assertEqual(
  std.manifestJsonEx(some_json, '', ' ', ' : '),
  '{ "\\"" : null, "arr" : [ [ [  ] ] ], "emptyArray" : [  ], '
  + '"emptyObject" : {  }, "objectInArray" : [ { "f" : 3 } ], '
  + '"x" : [ 1, 2, 3, true, false, null, "string\\nstring\\n" ], '
  + '"y" : { "a" : 1, "b" : 2, "c" : [ 1, 2 ] } }'
) &&

std.assertEqual(
  std.manifestJsonMinified(some_json),
  '{"\\"":null,"arr":[[[]]],"emptyArray":[],"emptyObject":{},"objectInArray":[{"f":3}],'
  + '"x":[1,2,3,true,false,null,"string\\nstring\\n"],"y":{"a":1,"b":2,"c":[1,2]}}'
) &&

std.assertEqual(
  std.manifestYamlDoc([{ x: [1, 2, 3] }], quote_keys=false) + '\n',
  |||
    - x:
      - 1
      - 2
      - 3
  |||
) &&

std.assertEqual(
  std.manifestYamlDoc([{ x: [1, 2, 3] }]) + '\n',
  |||
    - "x":
      - 1
      - 2
      - 3
  |||
) &&

std.assertEqual(
  std.manifestYamlDoc({ x: [1, 2, 3] }) + '\n',
  |||
    "x":
    - 1
    - 2
    - 3
  |||
) &&

std.assertEqual(
  std.manifestYamlDoc([[[1, 2], [3, 4]]]) + '\n',
  |||
    -
      -
        - 1
        - 2
      -
        - 3
        - 4
  |||
) &&

std.assertEqual(
  std.manifestYamlDoc({ x: [[[1, [1], 1]]] }) + '\n',
  |||
    "x":
    -
      -
        - 1
        -
          - 1
        - 1
  |||
) &&

std.assertEqual(
  std.manifestYamlDoc({ x: [[[1, { f: 3, g: [1, 2] }, 1]]] }) + '\n',
  |||
    "x":
    -
      -
        - 1
        - "f": 3
          "g":
          - 1
          - 2
        - 1
  |||
) &&

std.assertEqual(
  std.manifestYamlDoc({ x: [[[1, { f: 3, g: [1, 2] }, 1]]] }, quote_keys=false) + '\n',
  |||
    x:
    -
      -
        - 1
        - f: 3
          g:
          - 1
          - 2
        - 1
  |||
) &&

std.assertEqual(
  std.manifestYamlDoc('hello\nworld\n') + '\n',
  |||
    |
      hello
      world
  |||
) &&

std.assertEqual(
  std.manifestYamlDoc(['hello\nworld\n']) + '\n',
  |||
    - |
      hello
      world
  |||
) &&

std.assertEqual(
  std.manifestYamlDoc({ f: 'hello\nworld\n' }) + '\n',
  |||
    "f": |
      hello
      world
  |||
) &&

std.assertEqual(
  std.manifestYamlDoc({ f: 'hello\nworld\n' }, quote_keys=false) + '\n',
  |||
    f: |
      hello
      world
  |||
) &&

std.assertEqual(
  std.manifestYamlDoc(some_json) + '\n',
  |||
    "\"": null
    "arr":
    -
      - []
    "emptyArray": []
    "emptyObject": {}
    "objectInArray":
    - "f": 3
    "x":
    - 1
    - 2
    - 3
    - true
    - false
    - null
    - |
      string
      string
    "y":
      "a": 1
      "b": 2
      "c":
      - 1
      - 2
  |||
) &&

std.assertEqual(
  std.manifestYamlDoc(some_json, quote_keys=false) + '\n',
  |||
    "\"": null
    arr:
    -
      - []
    emptyArray: []
    emptyObject: {}
    objectInArray:
    - f: 3
    x:
    - 1
    - 2
    - 3
    - true
    - false
    - null
    - |
      string
      string
    "y":
      a: 1
      b: 2
      c:
      - 1
      - 2
  |||
) &&

std.assertEqual(
  std.manifestYamlDoc([{ x: [1, 2, 3] }], indent_array_in_object=true) + '\n',
  |||
    - "x":
        - 1
        - 2
        - 3
  |||
) &&

std.assertEqual(
  std.manifestYamlDoc([{ x: [1, 2, 3] }], indent_array_in_object=true, quote_keys=false) + '\n',
  |||
    - x:
        - 1
        - 2
        - 3
  |||
) &&

std.assertEqual(
  std.manifestYamlDoc({ x: [1, 2, 3] }, indent_array_in_object=true) + '\n',
  |||
    "x":
      - 1
      - 2
      - 3
  |||
) &&

std.assertEqual(
  std.manifestYamlDoc([[[1, 2], [3, 4]]], indent_array_in_object=true) + '\n',
  |||
    -
      -
        - 1
        - 2
      -
        - 3
        - 4
  |||
) &&

std.assertEqual(
  std.manifestYamlDoc({ x: [[[1, [1], 1]]] }, indent_array_in_object=true) + '\n',
  |||
    "x":
      -
        -
          - 1
          -
            - 1
          - 1
  |||
) &&

std.assertEqual(
  std.manifestYamlDoc({ x: [[[1, { f: 3, g: [1, 2] }, 1]]] }, indent_array_in_object=true) + '\n',
  |||
    "x":
      -
        -
          - 1
          - "f": 3
            "g":
              - 1
              - 2
          - 1
  |||
) &&

std.assertEqual(
  std.manifestYamlDoc('hello\nworld\n', indent_array_in_object=true) + '\n',
  |||
    |
      hello
      world
  |||
) &&

std.assertEqual(
  std.manifestYamlDoc(['hello\nworld\n'], indent_array_in_object=true) + '\n',
  |||
    - |
      hello
      world
  |||
) &&

std.assertEqual(
  std.manifestYamlDoc({ f: 'hello\nworld\n' }, indent_array_in_object=true) + '\n',
  |||
    "f": |
      hello
      world
  |||
) &&

std.assertEqual(
  std.manifestYamlDoc(some_json, indent_array_in_object=true) + '\n',
  |||
    "\"": null
    "arr":
      -
        - []
    "emptyArray": []
    "emptyObject": {}
    "objectInArray":
      - "f": 3
    "x":
      - 1
      - 2
      - 3
      - true
      - false
      - null
      - |
        string
        string
    "y":
      "a": 1
      "b": 2
      "c":
        - 1
        - 2
  |||
) &&

std.assertEqual(
  std.manifestYamlDoc(some_json, indent_array_in_object=true, quote_keys=false) + '\n',
  |||
    "\"": null
    arr:
      -
        - []
    emptyArray: []
    emptyObject: {}
    objectInArray:
      - f: 3
    x:
      - 1
      - 2
      - 3
      - true
      - false
      - null
      - |
        string
        string
    "y":
      a: 1
      b: 2
      c:
        - 1
        - 2
  |||
) &&

std.assertEqual(
  std.manifestYamlDoc(bare_yaml_test, quote_keys=false) + '\n',
  |||
    "": "empty key"
    "+.inf": "positive infinity"
    "+685_230": "decimal"
    "-": "invalid bare key"
    "---": "triple dash key"
    "-.inf": "negative infinity"
    "-0.1_0_0": "negative float"
    -0B1010_0111_0100_1010_1110: "BARE_KEY"
    "-0b1010_0111_0100_1010_1110": "binary"
    "-0x_0A_74_AE": "negative hexadecimal"
    "-190:20:30": "negative sexagesimal"
    "-190:20:30.15": "negative sexagesimal"
    "-1_0": "negative integer"
    "-6.8523015e+5": "negative canonical"
    "-685.230_15E-03": "negative w/ negative exponential"
    "-685.230_15e+03": "negative exponential"
    "-685.230_15e-03": "negative w/ negative exponential"
    "-685_230.15": "negative fixed"
    ".NaN": "not a number"
    ".inf": "positive infinity"
    "02472256": "octal"
    0X_0a_74_ae: "BARE_KEY"
    "0b1010_0111_0100_1010_1110": "binary"
    "0x_0A_74_AE": "hexadecimal"
    1-234-567-8901: "BARE_KEY"
    "190:20:30": "sexagesimal"
    "190:20:30.15": "sexagesimal"
    192.168.0.1: "BARE_KEY"
    "2001-12-14 21:59:43.10 -5": "space separated"
    "2001-12-14t21:59:43.10-05:00": "valid iso8601"
    "2001-12-15 2:59:43.10": "no time zone (Z)"
    "2001-12-15T02:59:43.1Z": "canonical"
    "2002-12-14": "date"
    "6.8523015e+5": "canonical"
    "6.8523015e-5": "canonical"
    "685.230_15e+03": "exponential"
    "685230": "canonical"
    "685_230.15": "fixed"
    "N": "boolean false"
    "NO": "boolean false"
    "NULL": "null word capital"
    "Null": "null word"
    "OFF": "boolean false"
    "On": "boolean true"
    "True": "boolean true"
    "Yes": "boolean true"
    __-0B1010_0111_0100_1010_1110: "BARE_KEY"
    __-0X_0a_74_ae: "BARE_KEY"
    b: "BARE_KEY"
    jsonnet.org/k8s-label-like: "BARE_KEY"
    just-letters-dashes: "BARE_KEY"
    just_letters_underscores: "BARE_KEY"
    "n": "boolean false"
    "null": "null word"
    "off": "boolean false"
    "on": "boolean true"
    "true": "boolean true"
    x: "BARE_KEY"
    "y": "boolean true"
    "yes": "boolean true"
    "~": "null key"
  |||
) &&

std.assertEqual(
  std.manifestYamlStream([bare_yaml_quoted, bare_yaml_unquoted], quote_keys=false),
  |||
    ---
    "": "empty key"
    "+.inf": "positive infinity"
    "+685_230": "decimal"
    "-": "invalid bare key"
    "---": "triple dash key"
    "-.inf": "negative infinity"
    "-0.1_0_0": "negative float"
    "-0b1010_0111_0100_1010_1110": "binary"
    "-0x_0A_74_AE": "negative hexadecimal"
    "-190:20:30": "negative sexagesimal"
    "-190:20:30.15": "negative sexagesimal"
    "-1_0": "negative integer"
    "-6.8523015e+5": "negative canonical"
    "-685.230_15E-03": "negative w/ negative exponential"
    "-685.230_15e+03": "negative exponential"
    "-685.230_15e-03": "negative w/ negative exponential"
    "-685_230.15": "negative fixed"
    ".NaN": "not a number"
    ".inf": "positive infinity"
    "02472256": "octal"
    "0b1010_0111_0100_1010_1110": "binary"
    "0x_0A_74_AE": "hexadecimal"
    "190:20:30": "sexagesimal"
    "190:20:30.15": "sexagesimal"
    "2001-12-14 21:59:43.10 -5": "space separated"
    "2001-12-14t21:59:43.10-05:00": "valid iso8601"
    "2001-12-15 2:59:43.10": "no time zone (Z)"
    "2001-12-15T02:59:43.1Z": "canonical"
    "2002-12-14": "date"
    "6.8523015e+5": "canonical"
    "6.8523015e-5": "canonical"
    "685.230_15e+03": "exponential"
    "685230": "canonical"
    "685_230.15": "fixed"
    "N": "boolean false"
    "NO": "boolean false"
    "NULL": "null word capital"
    "Null": "null word"
    "OFF": "boolean false"
    "On": "boolean true"
    "True": "boolean true"
    "Yes": "boolean true"
    "n": "boolean false"
    "null": "null word"
    "off": "boolean false"
    "on": "boolean true"
    "true": "boolean true"
    "y": "boolean true"
    "yes": "boolean true"
    "~": "null key"
    ---
    -0B1010_0111_0100_1010_1110: "BARE_KEY"
    0X_0a_74_ae: "BARE_KEY"
    1-234-567-8901: "BARE_KEY"
    192.168.0.1: "BARE_KEY"
    __-0B1010_0111_0100_1010_1110: "BARE_KEY"
    __-0X_0a_74_ae: "BARE_KEY"
    b: "BARE_KEY"
    jsonnet.org/k8s-label-like: "BARE_KEY"
    just-letters-dashes: "BARE_KEY"
    just_letters_underscores: "BARE_KEY"
    x: "BARE_KEY"
    ...
  |||
) &&

std.assertEqual(
  std.manifestYamlStream([some_json, some_json, {}, [], 3, '"']),
  |||
    ---
    "\"": null
    "arr":
    -
      - []
    "emptyArray": []
    "emptyObject": {}
    "objectInArray":
    - "f": 3
    "x":
    - 1
    - 2
    - 3
    - true
    - false
    - null
    - |
      string
      string
    "y":
      "a": 1
      "b": 2
      "c":
      - 1
      - 2
    ---
    "\"": null
    "arr":
    -
      - []
    "emptyArray": []
    "emptyObject": {}
    "objectInArray":
    - "f": 3
    "x":
    - 1
    - 2
    - 3
    - true
    - false
    - null
    - |
      string
      string
    "y":
      "a": 1
      "b": 2
      "c":
      - 1
      - 2
    ---
    {}
    ---
    []
    ---
    3
    ---
    "\""
    ...
  |||
) &&

std.assertEqual(
  std.manifestYamlStream([some_json, some_json, {}, [], 3, '"'], quote_keys=false),
  |||
    ---
    "\"": null
    arr:
    -
      - []
    emptyArray: []
    emptyObject: {}
    objectInArray:
    - f: 3
    x:
    - 1
    - 2
    - 3
    - true
    - false
    - null
    - |
      string
      string
    "y":
      a: 1
      b: 2
      c:
      - 1
      - 2
    ---
    "\"": null
    arr:
    -
      - []
    emptyArray: []
    emptyObject: {}
    objectInArray:
    - f: 3
    x:
    - 1
    - 2
    - 3
    - true
    - false
    - null
    - |
      string
      string
    "y":
      a: 1
      b: 2
      c:
      - 1
      - 2
    ---
    {}
    ---
    []
    ---
    3
    ---
    "\""
    ...
  |||
) &&

std.assertEqual(
  std.manifestYamlStream([some_json, some_json, {}, [], 3, '"'], indent_array_in_object=true),
  |||
    ---
    "\"": null
    "arr":
      -
        - []
    "emptyArray": []
    "emptyObject": {}
    "objectInArray":
      - "f": 3
    "x":
      - 1
      - 2
      - 3
      - true
      - false
      - null
      - |
        string
        string
    "y":
      "a": 1
      "b": 2
      "c":
        - 1
        - 2
    ---
    "\"": null
    "arr":
      -
        - []
    "emptyArray": []
    "emptyObject": {}
    "objectInArray":
      - "f": 3
    "x":
      - 1
      - 2
      - 3
      - true
      - false
      - null
      - |
        string
        string
    "y":
      "a": 1
      "b": 2
      "c":
        - 1
        - 2
    ---
    {}
    ---
    []
    ---
    3
    ---
    "\""
    ...
  |||
) &&

std.assertEqual(
  std.manifestYamlStream([{}, [], 3, '"'], c_document_end=false),
  |||
    ---
    {}
    ---
    []
    ---
    3
    ---
    "\""
  |||
) &&

std.assertEqual(std.parseInt('01234567890'), 1234567890) &&
std.assertEqual(std.parseInt('-01234567890'), -1234567890) &&
std.assertEqual(std.parseOctal('755'), 493) &&
std.assertEqual(std.parseOctal('0755'), 493) &&
std.assertEqual(std.parseHex('ff'), 255) &&
std.assertEqual(std.parseHex('FF'), 255) &&
std.assertEqual(std.parseHex('0ff'), 255) &&
std.assertEqual(std.parseHex('0FF'), 255) &&
std.assertEqual(std.parseHex('a'), 10) &&
std.assertEqual(std.parseHex('A'), 10) &&
std.assertEqual(std.parseHex('4a'), 74) &&

// verified by running md5 -s value
std.assertEqual(std.md5(''), 'd41d8cd98f00b204e9800998ecf8427e') &&
std.assertEqual(std.md5('grape'), 'b781cbb29054db12f88f08c6e161c199') &&
std.assertEqual(std.md5("{}[]01234567890\"'+=-_/<>?,.!@#$%^&*|\\:;`~"), 'a680db28332f0c9647376e5b2aeb4b3d') &&
std.assertEqual(std.md5('Lorem ipsum dolor sit amet, consectetur adipiscing elit. Integer nec odio. Praesent libero. Sed cursus ante dapibus diam. Sed nisi. Nulla quis sem at nibh elementum imperdiet. Duis sagittis ipsum. Praesent mauris. Fusce nec tellus sed augue semper porta. Mauris massa. Vestibulum lacinia arcu eget nulla. Class aptent taciti sociosqu ad litora torquent per conubia nostra, per inceptos himenaeos. Curabitur sodales ligula in libero. Sed dignissim lacinia nunc. Curabitur tortor. Pellentesque nibh. Aenean quam. In scelerisque sem at dolor. Maecenas mattis. Sed convallis tristique sem. Proin ut ligula vel nunc egestas porttitor. Morbi lectus risus, iaculis vel, suscipit quis, luctus non, massa. Fusce ac turpis quis ligula lacinia aliquet. Mauris ipsum. Nulla metus metus, ullamcorper vel, tincidunt sed, euismod in, nibh. Quisque volutpat condimentum velit. Class aptent taciti sociosqu ad litora torquent per conubia nostra, per inceptos himenaeos. Nam nec ante. Sed lacinia, urna non tincidunt mattis, tortor neque adipiscing diam, a cursus ipsum ante quis turpis. Nulla facilisi. Ut fringilla. Suspendisse potenti. Nunc feugiat mi a tellus consequat imperdiet. Vestibulum sapien. Proin quam. Etiam ultrices. Suspendisse in justo eu magna luctus suscipit. Sed lectus. Integer euismod lacus luctus magna. Quisque cursus, metus vitae pharetra auctor, sem massa mattis sem, at interdum magna augue eget diam. Vestibulum ante ipsum primis in faucibus orci luctus et ultrices posuere cubilia Curae; Morbi lacinia molestie dui. Praesent blandit dolor. Sed non quam. In vel mi sit amet augue congue elementum. Morbi in ipsum sit amet pede facilisis laoreet. Donec lacus nunc, viverra nec, blandit vel, egestas et, augue. Vestibulum tincidunt malesuada tellus. Ut ultrices ultrices enim. Curabitur sit amet mauris. Morbi in dui quis est pulvinar ullamcorper. Nulla facilisi. Integer lacinia sollicitudin massa. Cras metus. Sed aliquet risus a tortor. Integer id quam. Morbi mi. Quisque nisl felis, venenatis tristique, dignissim in, ultrices sit amet, augue. Proin sodales libero eget ante. Nulla quam. Aenean laoreet. Vestibulum nisi lectus, commodo ac, facilisis ac, ultricies eu, pede. Ut orci risus, accumsan porttitor, cursus quis, aliquet eget, justo. Sed pretium blandit orci. Ut eu diam at pede suscipit sodales. Aenean lectus elit, fermentum non, convallis id, sagittis at, neque. Nullam mauris orci, aliquet et, iaculis et, viverra vitae, ligula. Nulla ut felis in purus aliquam imperdiet. Maecenas aliquet mollis lectus. Vivamus consectetuer risus et tortor. Lorem ipsum dolor sit amet, consectetur adipiscing elit. Integer nec odio. Praesent libero. Sed cursus ante dapibus diam. Sed nisi. Nulla quis sem at nibh elementum imperdiet. Duis sagittis ipsum. Praesent mauris. Fusce nec tellus sed augue semper porta. Mauris massa. Vestibulum lacinia arcu eget nulla. Class aptent taciti sociosqu ad litora torquent per conubia nostra, per inceptos himenaeos. Curabitur sodales ligula in libero. Sed dignissim lacinia nunc. Curabitur tortor. Pellentesque nibh. Aenean quam. In scelerisque sem at dolor. Maecenas mattis. Sed convallis tristique sem. Proin ut ligula vel nunc egestas porttitor. Morbi lectus risus, iaculis vel, suscipit quis, luctus non, massa. Fusce ac turpis quis ligula lacinia aliquet. Mauris ipsum. Nulla metus metus, ullamcorper vel, tincidunt sed, euismod in, nibh. Quisque volutpat condimentum velit. Class aptent taciti sociosqu ad litora torquent per conubia nostra, per inceptos himenaeos. Nam nec ante. Sed lacinia, urna non tincidunt mattis, tortor neque adipiscing diam, a cursus ipsum ante quis turpis. Nulla facilisi. Ut fringilla. Suspendisse potenti. Nunc feugiat mi a tellus consequat imperdiet. Vestibulum sapien. Proin quam. Etiam ultrices. Suspendisse in justo eu magna luctus suscipit. Sed lectus. Integer euismod lacus luctus magna. Quisque cursus, metus vitae pharetra auctor, sem massa mattis sem, at interdum magna augue eget diam. Vestibulum ante ipsum primis in faucibus orci luctus et ultrices posuere cubilia Curae; Morbi lacinia molestie dui. Praesent blandit dolor. Sed non quam. In vel mi sit amet augue congue elementum. Morbi in ipsum sit amet pede facilisis laoreet. Donec lacus nunc, viverra nec, blandit vel, egestas et, augue. Vestibulum tincidunt malesuada tellus. Ut ultrices ultrices enim. Curabitur sit amet mauris. Morbi in dui quis est pulvinar ullamcorper. Nulla facilisi. Integer lacinia sollicitudin massa. Cras metus. Sed aliquet risus a tortor. Integer id quam. Morbi mi. Quisque nisl felis, venenatis tristique, dignissim in, ultrices sit amet, augue. Proin sodales libero eget ante. Nulla quam. Aenean laoreet. Vestibulum nisi lectus, commodo ac, facilisis ac, ultricies eu, pede. Ut orci risus, accumsan porttitor, cursus quis, aliquet eget, justo. Sed pretium blandit orci. Ut eu diam at pede suscipit sodales. Aenean lectus elit, fermentum non, convallis id, sagittis at, neque. Nullam mauris orci, aliquet et, iaculis et, viverra vitae, ligula. Nulla ut felis in purus aliquam imperdiet. Maecenas aliquet mollis lectus. Vivamus consectetuer risus et tortor. Lorem ipsum dolor sit amet, consectetur adipiscing elit. Integer nec odio. Praesent libero. Sed cursus ante dapibus diam. Sed nisi. Nulla quis sem at nibh elementum imperdiet. Duis sagittis ipsum. Praesent mauris. Fusce nec tellus sed augue semper porta. Mauris massa. Vestibulum lacinia arcu eget nulla. Class aptent taciti sociosqu ad litora torquent per conubia nostra, per inceptos himenaeos. Curabitur sodales ligula in libero. Sed dignissim lacinia nunc. Curabitur tortor. Pellentesque nibh. Aenean quam. In scelerisque sem at dolor. Maecenas mattis. Sed convallis tristique sem. Proin ut ligula vel nunc egestas porttitor. Morbi lectus risus, iaculis vel, suscipit quis, luctus non, massa. Fusce ac turpis quis ligula lacinia aliquet. Mauris ipsum. Nulla metus metus, ullamcorper vel, tincidunt sed, euismod in, nibh. Quisque volutpat condimentum velit. Class aptent taciti sociosqu ad litora torquent per conubia nostra, per inceptos himenaeos. Nam nec ante. Sed lacinia, urna non tincidunt mattis, tortor neque adipiscing diam, a cursus ipsum ante quis turpis. Nulla facilisi. Ut fringilla. Suspendisse potenti. Nunc feugiat mi a tellus consequat imperdiet. Vestibulum sapien. Proin quam. Etiam ultrices. Suspendisse in justo eu magna luctus suscipit. Sed lectus. Integer euismod lacus luctus magna. Quisque cursus, metus vitae pharetra auctor, sem massa mattis sem, at interdum magna augue eget diam. Vestibulum ante ipsum primis in faucibus orci luctus et ultrices posuere cubilia Curae; Morbi lacinia molestie dui. Praesent blandit dolor. Sed non quam. In vel mi sit amet augue congue elementum. Morbi in ipsum si.'), '3496bb633e830e7679ce53700d42de1e') &&
std.assertEqual(std.parseInt('-01234567890'), -1234567890) &&

std.assertEqual(std.prune({}), {}) &&
std.assertEqual(std.prune([]), []) &&
std.assertEqual(std.prune(null), null) &&
std.assertEqual(std.prune({ a: [], b: {}, c: null }), {}) &&
std.assertEqual(std.prune([[], {}, null]), []) &&
std.assertEqual(std.prune({ a: [[], {}, null], b: { a: [], b: {}, c: null } }), {}) &&
std.assertEqual(std.prune([[[], {}, null], { a: [], b: {}, c: null }]), []) &&
std.assertEqual(std.prune({ a: [{ b: true }] }), { a: [{ b: true }] }) &&

std.assertEqual(std.parseJson('"foo"'), 'foo') &&
std.assertEqual(std.parseJson('{}'), {}) &&
std.assertEqual(std.parseJson('[]'), []) &&
std.assertEqual(std.parseJson('null'), null) &&
std.assertEqual(std.parseJson('12'), 12) &&
std.assertEqual(std.parseJson('12.123'), 12.123) &&
std.assertEqual(std.parseJson('{"a": {"b": ["c", 42]}}'), { a: { b: ['c', 42] } }) &&

std.assertEqual(std.parseYaml('{}'), {}) &&
std.assertEqual(std.parseYaml('[]'), []) &&
std.assertEqual(
  std.parseYaml(
    |||
      foo:
        bar:
        - true
        - 42
        - 1.0
    |||
  ), { foo: { bar: [true, 42, 1] } }
) &&
std.assertEqual(
  std.parseYaml(
    |||
      ---
      foo:
        bar:
        - true
        - 42
        - 1.0
      ---
      wibble:
        wobble:
        - true
        - 42
        - 1.0
    |||
  ), [{ foo: { bar: [true, 42, 1] } }, { wibble: { wobble: [true, 42, 1] } }]
) &&
std.assertEqual(
  std.parseYaml(
    |||
      - 1
      - 2
      - 3
    |||
  ), [1, 2, 3]
) &&

std.assertEqual(std.asciiUpper('!@#$%&*()asdfghFGHJKL09876 '), '!@#$%&*()ASDFGHFGHJKL09876 ') &&
std.assertEqual(std.asciiLower('!@#$%&*()asdfghFGHJKL09876 '), '!@#$%&*()asdfghfghjkl09876 ') &&

std.assertEqual(std.deepJoin(['a', ['b', 'c', [[], 'd', ['e'], 'f', 'g'], [], []], 'h']),
                'abcdefgh') &&

std.assertEqual(std.findSubstr('', 'a'), []) &&
std.assertEqual(std.findSubstr('aa', ''), []) &&
std.assertEqual(std.findSubstr('aa', 'bb'), []) &&
std.assertEqual(std.findSubstr('aa', 'a'), []) &&
std.assertEqual(std.findSubstr('aa', 'aa'), [0]) &&
std.assertEqual(std.findSubstr('aa', 'bbaabaaa'), [2, 5, 6]) &&

std.assertEqual(std.find(null, [null]), [0]) &&
std.assertEqual(std.find([], [[]]), [0]) &&
std.assertEqual(std.find({}, [{}]), [0]) &&
std.assertEqual(std.find('a', []), []) &&
std.assertEqual(std.find('a', ['b']), []) &&
std.assertEqual(std.find('a', ['a']), [0]) &&
std.assertEqual(std.find('a', ['a', ['a'], 'b', 'a']), [0, 3]) &&
std.assertEqual(std.find(['a'], [['a']]), [0]) &&

std.assertEqual(std.encodeUTF8(''), []) &&
std.assertEqual(std.encodeUTF8('A'), [65]) &&
std.assertEqual(std.encodeUTF8('AAA'), [65, 65, 65]) &&
std.assertEqual(std.encodeUTF8('§'), [194, 167]) &&
std.assertEqual(std.encodeUTF8('Zażółć gęślą jaźń'), [90, 97, 197, 188, 195, 179, 197, 130, 196, 135, 32, 103, 196, 153, 197, 155, 108, 196, 133, 32, 106, 97, 197, 186, 197, 132]) &&
std.assertEqual(std.encodeUTF8('😃'), [240, 159, 152, 131]) &&

std.assertEqual(std.decodeUTF8([]), '') &&
std.assertEqual(std.decodeUTF8([65]), 'A') &&
std.assertEqual(std.decodeUTF8([65, 65, 65]), 'AAA') &&
std.assertEqual(std.decodeUTF8([(function(x) 65)(42)]), 'A') &&
std.assertEqual(std.decodeUTF8([65 + 1 - 1]), 'A') &&
std.assertEqual(std.decodeUTF8([90, 97, 197, 188, 195, 179, 197, 130, 196, 135, 32, 103, 196, 153, 197, 155, 108, 196, 133, 32, 106, 97, 197, 186, 197, 132]), 'Zażółć gęślą jaźń') &&
std.assertEqual(std.decodeUTF8([240, 159, 152, 131]), '😃') &&


std.assertEqual(std.any([true, false]), true) &&
std.assertEqual(std.any([false, false]), false) &&
std.assertEqual(std.any([]), false) &&

std.assertEqual(std.all([true, false]), false) &&
std.assertEqual(std.all([true, true]), true) &&
std.assertEqual(std.all([]), true) &&

std.assertEqual(std.sum([1, 2, 3]), 6) &&

std.assertEqual(std.avg([1, 2, 3]), 2) &&
std.assertEqual(std.avg([]), 0) &&
std.assertEqual(std.avg([1, 1, 2.5]), 1.5) &&

std.assertEqual(std.minArray([1, 2, 3]), 1) &&
std.assertEqual(std.minArray(['1', '2', '3']), '1') &&

std.assertEqual(std.maxArray([1, 2, 3]), 3) &&
std.assertEqual(std.maxArray(['1', '2', '3']), '3') &&
std.assertEqual(std.maxArray(['a', 'x', 'z']), 'z') &&


std.assertEqual(std.xor(true, false), true) &&
std.assertEqual(std.xor(true, true), false) &&

std.assertEqual(std.xnor(true, false), false) &&
std.assertEqual(std.xnor(true, true), true) &&

std.assertEqual(std.round(1.2), 1) &&
std.assertEqual(std.round(1.5), 2) &&

std.assertEqual(std.isEmpty(''), true) &&
std.assertEqual(std.isEmpty('non-empty string'), false) &&

std.assertEqual(std.contains([1, 2, 3], 2), true) &&
<<<<<<< HEAD
std.assertEqual(std.contains([1, 2, 3], 'foo'), false) &&
=======
std.assertEqual(std.contains([1, 2, 3], "foo"), false) &&

std.assertEqual(std.equalsIgnoreCase('foo', 'FOO'), true) &&
std.assertEqual(std.equalsIgnoreCase('foo', 'bar'), false) &&

std.assertEqual(std.remove([1, 2, 3], 2), [1, 3]) &&
std.assertEqual(std.removeAt([1, 2, 3], 1), [1, 3]) &&

std.assertEqual(std.objectRemoveKey({ foo: 1, bar: 2, baz: 3 }, 'foo'), { bar: 2, baz: 3 }) &&
>>>>>>> 6fc4aec4

true<|MERGE_RESOLUTION|>--- conflicted
+++ resolved
@@ -1569,10 +1569,7 @@
 std.assertEqual(std.isEmpty('non-empty string'), false) &&
 
 std.assertEqual(std.contains([1, 2, 3], 2), true) &&
-<<<<<<< HEAD
 std.assertEqual(std.contains([1, 2, 3], 'foo'), false) &&
-=======
-std.assertEqual(std.contains([1, 2, 3], "foo"), false) &&
 
 std.assertEqual(std.equalsIgnoreCase('foo', 'FOO'), true) &&
 std.assertEqual(std.equalsIgnoreCase('foo', 'bar'), false) &&
@@ -1581,6 +1578,5 @@
 std.assertEqual(std.removeAt([1, 2, 3], 1), [1, 3]) &&
 
 std.assertEqual(std.objectRemoveKey({ foo: 1, bar: 2, baz: 3 }, 'foo'), { bar: 2, baz: 3 }) &&
->>>>>>> 6fc4aec4
 
 true