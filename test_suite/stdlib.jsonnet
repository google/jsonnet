--- conflicted
+++ resolved
@@ -1565,9 +1565,6 @@
 std.assertEqual(std.isEmpty('non-empty string'), false) &&
 
 std.assertEqual(std.contains([1, 2, 3], 2), true) &&
-<<<<<<< HEAD
-std.assertEqual(std.contains([1, 2, 3], 'foo'), false) &&
-=======
 std.assertEqual(std.contains([1, 2, 3], "foo"), false) &&
 
 std.assertEqual(std.equalsIgnoreCase('foo', 'FOO'), true) &&
@@ -1577,6 +1574,5 @@
 std.assertEqual(std.removeAt([1, 2, 3], 1), [1, 3]) &&
 
 std.assertEqual(std.objectRemoveKey({ foo: 1, bar: 2, baz: 3 }, 'foo'), { bar: 2, baz: 3 }) &&
->>>>>>> b42d8ec8
 
 true