/*
Copyright 2015 Google Inc. All rights reserved.

Licensed under the Apache License, Version 2.0 (the "License");
you may not use this file except in compliance with the License.
You may obtain a copy of the License at

    http://www.apache.org/licenses/LICENSE-2.0

Unless required by applicable law or agreed to in writing, software
distributed under the License is distributed on an "AS IS" BASIS,
WITHOUT WARRANTIES OR CONDITIONS OF ANY KIND, either express or implied.
See the License for the specific language governing permissions and
limitations under the License.
*/

#include <cassert>
#include <cmath>

#include <memory>
#include <set>
#include <string>

#include "desugarer.h"
#include "json.h"
#include "json.hpp"
#include "md5.h"
#include "parser.h"
#include "state.h"
#include "static_analysis.h"
#include "string_utils.h"
#include "vm.h"

using json = nlohmann::json;

namespace {

/** Turn a path e.g. "/a/b/c" into a dir, e.g. "/a/b/".  If there is no path returns "".
 */
std::string dir_name(const std::string &path)
{
    size_t last_slash = path.rfind('/');
    if (last_slash != std::string::npos) {
        return path.substr(0, last_slash + 1);
    }
    return "";
}

/** Stack frames.
 *
 * Of these, FRAME_CALL is the most special, as it is the only frame the stack
 * trace (for errors) displays.
 */
enum FrameKind {
    FRAME_APPLY_TARGET,          // e in e(...)
    FRAME_BINARY_LEFT,           // a in a + b
    FRAME_BINARY_RIGHT,          // b in a + b
    FRAME_BUILTIN_FILTER,        // When executing std.filter, used to hold intermediate state.
    FRAME_BUILTIN_FORCE_THUNKS,  // When forcing builtin args, holds intermediate state.
    FRAME_CALL,                  // Used any time we have switched location in user code.
    FRAME_ERROR,                 // e in error e
    FRAME_IF,                    // e in if e then a else b
    FRAME_IN_SUPER_ELEMENT,      // e in 'e in super'
    FRAME_INDEX_TARGET,          // e in e[x]
    FRAME_INDEX_INDEX,           // e in x[e]
    FRAME_INVARIANTS,            // Caches the thunks that need to be executed one at a time.
    FRAME_LOCAL,                 // Stores thunk bindings as we execute e in local ...; e
    FRAME_OBJECT,  // Stores intermediate state as we execute es in { [e]: ..., [e]: ... }
    FRAME_OBJECT_COMP_ARRAY,    // e in {f:a for x in e]
    FRAME_OBJECT_COMP_ELEMENT,  // Stores intermediate state when building object
    FRAME_STRING_CONCAT,        // Stores intermediate state while co-ercing objects
    FRAME_SUPER_INDEX,          // e in super[e]
    FRAME_UNARY,                // e in -e
    FRAME_BUILTIN_JOIN_STRINGS, // When executing std.join over strings, used to hold intermediate state.
    FRAME_BUILTIN_JOIN_ARRAYS,  // When executing std.join over arrays, used to hold intermediate state.
};

/** A frame on the stack.
 *
 * Every time a subterm is evaluated, we first push a new stack frame to
 * store the continuation.
 *
 * The stack frame is a bit like a tagged union, except not as memory
 * efficient.  The set of member variables that are actually used depends on
 * the value of the member varaible kind.
 *
 * If the stack frame is of kind FRAME_CALL, then it counts towards the
 * maximum number of stack frames allowed.  Other stack frames are not
 * counted.  This is because FRAME_CALL exists where there is a branch in
 * the code, e.g. the forcing of a thunk, evaluation of a field, calling a
 * function, etc.
 *
 * The stack is used to mark objects during garbage
 * collection, so HeapObjects not referred to from the stack may be
 * prematurely collected.
 */
struct Frame {
    /** Tag (tagged union). */
    FrameKind kind;

    /** The code we were executing before. */
    const AST *ast;

    /** The location of the code we were executing before.
     *
     * location == ast->location when ast != nullptr
     */
    LocationRange location;

    /** Reuse this stack frame for the purpose of tail call optimization. */
    bool tailCall;

    /** Used for a variety of purposes. */
    Value val;

    /** Used for a variety of purposes. */
    Value val2;

    /** Used for a variety of purposes. */
    DesugaredObject::Fields::const_iterator fit;

    /** Used for a variety of purposes. */
    std::map<const Identifier *, HeapSimpleObject::Field> objectFields;

    /** Used for a variety of purposes. */
    unsigned elementId;

    /** Used for a variety of purposes. */
    std::map<const Identifier *, HeapThunk *> elements;

    /** Used for a variety of purposes. */
    std::vector<HeapThunk *> thunks;

    /** Used for accumulating a joined string. */
    UString str;

    /** The context is used in error messages to attempt to find a reasonable name for the
     * object, function, or thunk value being executed.  If it is a thunk, it is filled
     * with the value when the frame terminates.
     */
    HeapEntity *context;

    /** The lexically nearest object we are in, or nullptr.  Note
     * that this is not the same as context, because we could be inside a function,
     * inside an object and then context would be the function, but self would still point
     * to the object.
     */
    HeapObject *self;

    /** The "super" level of self.  Sometimes, we look upwards in the
     * inheritance tree, e.g. via an explicit use of super, or because a given field
     * has been inherited.  When evaluating a field from one of these super objects,
     * we need to bind self to the concrete object (so self must point
     * there) but uses of super should be resolved relative to the object whose
     * field we are evaluating.  Thus, we keep a second field for that.  This is
     * usually 0, unless we are evaluating a super object's field.
     */
    unsigned offset;

    /** A set of variables introduced at this point. */
    BindingFrame bindings;

    Frame(const FrameKind &kind, const AST *ast)
        : kind(kind),
          ast(ast),
          location(ast->location),
          tailCall(false),
          elementId(0),
          context(NULL),
          self(NULL),
          offset(0)
    {
        val.t = Value::NULL_TYPE;
        val2.t = Value::NULL_TYPE;
    }

    Frame(const FrameKind &kind, const LocationRange &location)
        : kind(kind),
          ast(nullptr),
          location(location),
          tailCall(false),
          elementId(0),
          context(NULL),
          self(NULL),
          offset(0)
    {
        val.t = Value::NULL_TYPE;
        val2.t = Value::NULL_TYPE;
    }

    /** Mark everything visible from this frame. */
    void mark(Heap &heap) const
    {
        heap.markFrom(val);
        heap.markFrom(val2);
        if (context)
            heap.markFrom(context);
        if (self)
            heap.markFrom(self);
        for (const auto &bind : bindings)
            heap.markFrom(bind.second);
        for (const auto &el : elements)
            heap.markFrom(el.second);
        for (const auto &th : thunks)
            heap.markFrom(th);
    }

    bool isCall(void) const
    {
        return kind == FRAME_CALL;
    }
};

/** The stack holds all the stack frames and manages the stack frame limit. */
class Stack {
    /** How many call frames are on the stack. */
    unsigned calls;

    /** How many call frames should be allowed before aborting the program. */
    unsigned limit;

    /** The stack frames. */
    std::vector<Frame> stack;

   public:
    Stack(unsigned limit) : calls(0), limit(limit) {}

    ~Stack(void) {}

    unsigned size(void)
    {
        return stack.size();
    }

    /** Search for the closest variable in scope that matches the given name. */
    HeapThunk *lookUpVar(const Identifier *id)
    {
        for (int i = stack.size() - 1; i >= 0; --i) {
            const auto &binds = stack[i].bindings;
            auto it = binds.find(id);
            if (it != binds.end()) {
                return it->second;
            }
            if (stack[i].isCall())
                break;
        }
        return nullptr;
    }

    /** Mark everything visible from the stack (any frame). */
    void mark(Heap &heap)
    {
        for (const auto &f : stack) {
            f.mark(heap);
        }
    }

    Frame &top(void)
    {
        return stack.back();
    }

    const Frame &top(void) const
    {
        return stack.back();
    }

    void pop(void)
    {
        if (top().isCall())
            calls--;
        stack.pop_back();
    }

    /** Attempt to find a name for a given heap entity.  This may not be possible, but we try
     * reasonably hard.  We look in the bindings for a variable in the closest scope that
     * happens to point at the entity in question.  Otherwise, the best we can do is use its
     * type.
     */
    std::string getName(unsigned from_here, const HeapEntity *e)
    {
        std::string name;
        for (int i = from_here - 1; i >= 0; --i) {
            const auto &f = stack[i];
            for (const auto &pair : f.bindings) {
                HeapThunk *thunk = pair.second;
                if (!thunk->filled)
                    continue;
                if (!thunk->content.isHeap())
                    continue;
                if (e != thunk->content.v.h)
                    continue;
                name = encode_utf8(pair.first->name);
            }
            // Do not go into the next call frame, keep local reasoning.
            if (f.isCall())
                break;
        }

        if (name == "")
            name = "anonymous";
        if (dynamic_cast<const HeapObject *>(e)) {
            return "object <" + name + ">";
        } else if (auto *thunk = dynamic_cast<const HeapThunk *>(e)) {
            if (thunk->name == nullptr) {
                return "";  // Argument of builtin, or root (since top level functions).
            } else {
                return "thunk <" + encode_utf8(thunk->name->name) + ">";
            }
        } else {
            const auto *func = static_cast<const HeapClosure *>(e);
            if (func->body == nullptr) {
                return "builtin function <" + func->builtinName + ">";
            }
            return "function <" + name + ">";
        }
    }

    /** Dump the stack.
     *
     * This is useful to help debug the VM in gdb.  It is virtual to stop it
     * being removed by the compiler.
     */
    virtual void dump(void)
    {
        for (unsigned i = 0; i < stack.size(); ++i) {
            std::cout << "stack[" << i << "] = " << stack[i].location << " (" << stack[i].kind
                      << ")" << std::endl;
        }
        std::cout << std::endl;
    }

    /** Creates the error object for throwing, and also populates it with the stack trace.
     */
    RuntimeError makeError(const LocationRange &loc, const std::string &msg)
    {
        std::vector<TraceFrame> stack_trace;
        stack_trace.push_back(TraceFrame(loc));
        for (int i = stack.size() - 1; i >= 0; --i) {
            const auto &f = stack[i];
            if (f.isCall()) {
                if (f.context != nullptr) {
                    // Give the last line a name.
                    stack_trace[stack_trace.size() - 1].name = getName(i, f.context);
                }
                if (f.location.isSet() || f.location.file.length() > 0)
                    stack_trace.push_back(TraceFrame(f.location));
            }
        }
        return RuntimeError(stack_trace, msg);
    }

    /** New (non-call) frame. */
    template <class... Args>
    void newFrame(Args... args)
    {
        stack.emplace_back(args...);
    }

    /** If there is a tailstrict annotated frame followed by some locals, pop them all. */
    void tailCallTrimStack(void)
    {
        for (int i = stack.size() - 1; i >= 0; --i) {
            switch (stack[i].kind) {
                case FRAME_CALL: {
                    if (!stack[i].tailCall || stack[i].thunks.size() > 0) {
                        return;
                    }
                    // Remove all stack frames including this one.
                    while (stack.size() > unsigned(i))
                        stack.pop_back();
                    calls--;
                    return;
                } break;

                case FRAME_LOCAL: break;

                default: return;
            }
        }
    }

    /** New call frame. */
    void newCall(const LocationRange &loc, HeapEntity *context, HeapObject *self, unsigned offset,
                 const BindingFrame &up_values)
    {
        tailCallTrimStack();
        if (calls >= limit) {
            throw makeError(loc, "max stack frames exceeded.");
        }
        stack.emplace_back(FRAME_CALL, loc);
        calls++;
        top().context = context;
        top().self = self;
        top().offset = offset;
        top().bindings = up_values;
        top().tailCall = false;

#ifndef NDEBUG
        for (const auto &bind : up_values) {
            if (bind.second == nullptr) {
                std::cerr << "INTERNAL ERROR: No binding for variable "
                          << encode_utf8(bind.first->name) << std::endl;
                std::abort();
            }
        }
#endif
    }

    /** Look up the stack to find the self binding. */
    void getSelfBinding(HeapObject *&self, unsigned &offset)
    {
        self = nullptr;
        offset = 0;
        for (int i = stack.size() - 1; i >= 0; --i) {
            if (stack[i].isCall()) {
                self = stack[i].self;
                offset = stack[i].offset;
                return;
            }
        }
    }

    /** Look up the stack to see if we're running assertions for this object. */
    bool alreadyExecutingInvariants(HeapObject *self)
    {
        for (int i = stack.size() - 1; i >= 0; --i) {
            if (stack[i].kind == FRAME_INVARIANTS) {
                if (stack[i].self == self)
                    return true;
            }
        }
        return false;
    }
};

/** Typedef to save some typing. */
typedef std::map<std::string, VmExt> ExtMap;

/** Typedef to save some typing. */
typedef std::map<std::string, std::string> StrMap;

class Interpreter;

typedef const AST *(Interpreter::*BuiltinFunc)(const LocationRange &loc,
                                               const std::vector<Value> &args);

/** Holds the intermediate state during execution and implements the necessary functions to
 * implement the semantics of the language.
 *
 * The garbage collector used is a simple stop-the-world mark and sweep collector.  It runs upon
 * memory allocation if the heap is large enough and has grown enough since the last collection.
 * All reachable entities have their mark field incremented.  Then all entities with the old
 * mark are removed from the heap.
 */
class Interpreter {
    /** The heap. */
    Heap heap;

    /** The value last computed. */
    Value scratch;

    /** The stack. */
    Stack stack;

    /** Used to create ASTs if needed.
     *
     * This is used at import time, and in a few other cases.
     */
    Allocator *alloc;

    /** Used to "name" thunks created to cache imports. */
    const Identifier *idImport;

    /** Used to "name" thunks created on the inside of an array. */
    const Identifier *idArrayElement;

    /** Used to "name" thunks created to execute invariants. */
    const Identifier *idInvariant;

    /** Used to "name" thunks created to convert JSON to Jsonnet objects. */
    const Identifier *idJsonObjVar;

    /** Used to refer to idJsonObjVar. */
    const AST *jsonObjVar;

    struct ImportCacheValue {
        std::string foundHere;
        std::string content;
        /** Thunk to store cached result of execution.
         *
         * Null if this file was only ever successfully imported with importstr.
         */
        HeapThunk *thunk;
    };

    /** Cache for imported Jsonnet files. */
    std::map<std::pair<std::string, UString>, ImportCacheValue *> cachedImports;

    /** External variables for std.extVar. */
    ExtMap externalVars;

    /** The callback used for loading imported files. */
    VmNativeCallbackMap nativeCallbacks;

    /** The callback used for loading imported files. */
    JsonnetImportCallback *importCallback;

    /** User context pointer for the import callback. */
    void *importCallbackContext;

    /** Builtin functions by name. */
    typedef std::map<std::string, BuiltinFunc> BuiltinMap;
    BuiltinMap builtins;

    RuntimeError makeError(const LocationRange &loc, const std::string &msg)
    {
        return stack.makeError(loc, msg);
    }

    /** Create an object on the heap, maybe collect garbage.
     * \param T Something under HeapEntity
     * \returns The new object
     */
    template <class T, class... Args>
    T *makeHeap(Args &&... args)
    {
        T *r = heap.makeEntity<T, Args...>(std::forward<Args>(args)...);
        if (heap.checkHeap()) {  // Do a GC cycle?
            // Avoid the object we just made being collected.
            heap.markFrom(r);

            // Mark from the stack.
            stack.mark(heap);

            // Mark from the scratch register
            heap.markFrom(scratch);

            // Mark from cached imports
            for (const auto &pair : cachedImports) {
                HeapThunk *thunk = pair.second->thunk;
                if (thunk != nullptr)
                    heap.markFrom(thunk);
            }

            // Delete unreachable objects.
            heap.sweep();
        }
        return r;
    }

    Value makeBoolean(bool v)
    {
        Value r;
        r.t = Value::BOOLEAN;
        r.v.b = v;
        return r;
    }

    Value makeNumber(double v)
    {
        Value r;
        r.t = Value::NUMBER;
        r.v.d = v;
        return r;
    }

    Value makeNumberCheck(const LocationRange &loc, double v)
    {
        if (std::isnan(v)) {
            throw makeError(loc, "not a number");
        }
        if (std::isinf(v)) {
            throw makeError(loc, "overflow");
        }
        return makeNumber(v);
    }

    Value makeNull(void)
    {
        Value r;
        r.t = Value::NULL_TYPE;
        return r;
    }

    Value makeArray(const std::vector<HeapThunk *> &v)
    {
        Value r;
        r.t = Value::ARRAY;
        r.v.h = makeHeap<HeapArray>(v);
        return r;
    }

    Value makeClosure(const BindingFrame &env, HeapObject *self, unsigned offset,
                      const HeapClosure::Params &params, AST *body)
    {
        Value r;
        r.t = Value::FUNCTION;
        r.v.h = makeHeap<HeapClosure>(env, self, offset, params, body, "");
        return r;
    }

    Value makeNativeBuiltin(const std::string &name, const std::vector<std::string> &params)
    {
        HeapClosure::Params hc_params;
        for (const auto &p : params) {
            hc_params.emplace_back(alloc->makeIdentifier(decode_utf8(p)), nullptr);
        }
        return makeBuiltin(name, hc_params);
    }

    Value makeBuiltin(const std::string &name, const HeapClosure::Params &params)
    {
        AST *body = nullptr;
        Value r;
        r.t = Value::FUNCTION;
        r.v.h = makeHeap<HeapClosure>(BindingFrame(), nullptr, 0, params, body, name);
        return r;
    }

    template <class T, class... Args>
    Value makeObject(Args... args)
    {
        Value r;
        r.t = Value::OBJECT;
        r.v.h = makeHeap<T>(args...);
        return r;
    }

    Value makeString(const UString &v)
    {
        Value r;
        r.t = Value::STRING;
        r.v.h = makeHeap<HeapString>(v);
        return r;
    }

    /** Auxiliary function of objectIndex.
     *
     * Traverse the object's tree from right to left, looking for an object
     * with the given field.  Call with offset initially set to 0.
     *
     * \param f The field we're looking for.
     * \param start_from Step over this many leaves first.
     * \param counter Return the level of "super" that contained the field.
     * \returns The first object with the field, or nullptr if it could not be found.
     */
    HeapLeafObject *findObject(const Identifier *f, HeapObject *curr, unsigned start_from,
                               unsigned &counter)
    {
        if (auto *ext = dynamic_cast<HeapExtendedObject *>(curr)) {
            auto *r = findObject(f, ext->right, start_from, counter);
            if (r)
                return r;
            auto *l = findObject(f, ext->left, start_from, counter);
            if (l)
                return l;
        } else {
            if (counter >= start_from) {
                if (auto *simp = dynamic_cast<HeapSimpleObject *>(curr)) {
                    auto it = simp->fields.find(f);
                    if (it != simp->fields.end()) {
                        return simp;
                    }
                } else if (auto *comp = dynamic_cast<HeapComprehensionObject *>(curr)) {
                    auto it = comp->compValues.find(f);
                    if (it != comp->compValues.end()) {
                        return comp;
                    }
                }
            }
            counter++;
        }
        return nullptr;
    }

    typedef std::map<const Identifier *, ObjectField::Hide> IdHideMap;

    /** Auxiliary function.
     */
    IdHideMap objectFieldsAux(const HeapObject *obj_)
    {
        IdHideMap r;
        if (auto *obj = dynamic_cast<const HeapSimpleObject *>(obj_)) {
            for (const auto &f : obj->fields) {
                r[f.first] = f.second.hide;
            }

        } else if (auto *obj = dynamic_cast<const HeapExtendedObject *>(obj_)) {
            r = objectFieldsAux(obj->right);
            for (const auto &pair : objectFieldsAux(obj->left)) {
                auto it = r.find(pair.first);
                if (it == r.end()) {
                    // First time it is seen
                    r[pair.first] = pair.second;
                } else if (it->second == ObjectField::INHERIT) {
                    // Seen before, but with inherited visibility so use new visibility
                    r[pair.first] = pair.second;
                }
            }

        } else if (auto *obj = dynamic_cast<const HeapComprehensionObject *>(obj_)) {
            for (const auto &f : obj->compValues)
                r[f.first] = ObjectField::VISIBLE;
        }
        return r;
    }

    /** Auxiliary function.
     */
    std::set<const Identifier *> objectFields(const HeapObject *obj_, bool manifesting)
    {
        std::set<const Identifier *> r;
        for (const auto &pair : objectFieldsAux(obj_)) {
            if (!manifesting || pair.second != ObjectField::HIDDEN)
                r.insert(pair.first);
        }
        return r;
    }

    /** Import another Jsonnet file.
     *
     * If the file has already been imported, then use that version.  This maintains
     * referential transparency in the case of writes to disk during execution.  The
     * cache holds a thunk in order to cache the resulting value of execution.
     *
     * \param loc Location of the import statement.
     * \param file Path to the filename.
     */
    HeapThunk *import(const LocationRange &loc, const LiteralString *file)
    {
        ImportCacheValue *input = importString(loc, file);
        if (input->thunk == nullptr) {
            Tokens tokens = jsonnet_lex(input->foundHere, input->content.c_str());
            AST *expr = jsonnet_parse(alloc, tokens);
            jsonnet_desugar(alloc, expr, nullptr);
            jsonnet_static_analysis(expr);
            // If no errors then populate cache.
            auto *thunk = makeHeap<HeapThunk>(idImport, nullptr, 0, expr);
            input->thunk = thunk;
        }
        return input->thunk;
    }

    /** Import a file as a string.
     *
     * If the file has already been imported, then use that version.  This maintains
     * referential transparency in the case of writes to disk during execution.
     *
     * \param loc Location of the import statement.
     * \param file Path to the filename.
     * \param found_here If non-null, used to store the actual path of the file
     */
    ImportCacheValue *importString(const LocationRange &loc, const LiteralString *file)
    {
        std::string dir = dir_name(loc.file);

        const UString &path = file->value;

        std::pair<std::string, UString> key(dir, path);
        ImportCacheValue *cached_value = cachedImports[key];
        if (cached_value != nullptr)
            return cached_value;

        int success = 0;
        char *found_here_cptr;
        char *content = importCallback(importCallbackContext,
                                       dir.c_str(),
                                       encode_utf8(path).c_str(),
                                       &found_here_cptr,
                                       &success);

        std::string input(content);
        ::free(content);

        if (!success) {
            std::string epath = encode_utf8(jsonnet_string_escape(path, false));
            std::string msg = "couldn't open import \"" + epath + "\": ";
            msg += input;
            throw makeError(loc, msg);
        }

        auto *input_ptr = new ImportCacheValue();
        input_ptr->foundHere = found_here_cptr;
        input_ptr->content = input;
        input_ptr->thunk = nullptr;  // May be filled in later by import().
        ::free(found_here_cptr);
        cachedImports[key] = input_ptr;
        return input_ptr;
    }

    /** Capture the required variables from the environment. */
    BindingFrame capture(const std::vector<const Identifier *> &free_vars)
    {
        BindingFrame env;
        for (auto fv : free_vars) {
            auto *th = stack.lookUpVar(fv);
            env[fv] = th;
        }
        return env;
    }

    /** Count the number of leaves in the tree.
     *
     * \param obj The root of the tree.
     * \returns The number of leaves.
     */
    unsigned countLeaves(HeapObject *obj)
    {
        if (auto *ext = dynamic_cast<HeapExtendedObject *>(obj)) {
            return countLeaves(ext->left) + countLeaves(ext->right);
        } else {
            // Must be a HeapLeafObject.
            return 1;
        }
    }

   public:
    /** Create a new interpreter.
     *
     * \param loc The location range of the file to be executed.
     */
    Interpreter(Allocator *alloc, const ExtMap &ext_vars, unsigned max_stack, double gc_min_objects,
                double gc_growth_trigger, const VmNativeCallbackMap &native_callbacks,
                JsonnetImportCallback *import_callback, void *import_callback_context)

        : heap(gc_min_objects, gc_growth_trigger),
          stack(max_stack),
          alloc(alloc),
          idImport(alloc->makeIdentifier(U"import")),
          idArrayElement(alloc->makeIdentifier(U"array_element")),
          idInvariant(alloc->makeIdentifier(U"object_assert")),
          idJsonObjVar(alloc->makeIdentifier(U"_")),
          jsonObjVar(alloc->make<Var>(LocationRange(), Fodder{}, idJsonObjVar)),
          externalVars(ext_vars),
          nativeCallbacks(native_callbacks),
          importCallback(import_callback),
          importCallbackContext(import_callback_context)
    {
        scratch = makeNull();
        builtins["makeArray"] = &Interpreter::builtinMakeArray;
        builtins["pow"] = &Interpreter::builtinPow;
        builtins["floor"] = &Interpreter::builtinFloor;
        builtins["ceil"] = &Interpreter::builtinCeil;
        builtins["sqrt"] = &Interpreter::builtinSqrt;
        builtins["sin"] = &Interpreter::builtinSin;
        builtins["cos"] = &Interpreter::builtinCos;
        builtins["tan"] = &Interpreter::builtinTan;
        builtins["asin"] = &Interpreter::builtinAsin;
        builtins["acos"] = &Interpreter::builtinAcos;
        builtins["atan"] = &Interpreter::builtinAtan;
        builtins["type"] = &Interpreter::builtinType;
        builtins["filter"] = &Interpreter::builtinFilter;
        builtins["objectHasEx"] = &Interpreter::builtinObjectHasEx;
        builtins["length"] = &Interpreter::builtinLength;
        builtins["objectFieldsEx"] = &Interpreter::builtinObjectFieldsEx;
        builtins["codepoint"] = &Interpreter::builtinCodepoint;
        builtins["char"] = &Interpreter::builtinChar;
        builtins["log"] = &Interpreter::builtinLog;
        builtins["exp"] = &Interpreter::builtinExp;
        builtins["mantissa"] = &Interpreter::builtinMantissa;
        builtins["exponent"] = &Interpreter::builtinExponent;
        builtins["modulo"] = &Interpreter::builtinModulo;
        builtins["extVar"] = &Interpreter::builtinExtVar;
        builtins["primitiveEquals"] = &Interpreter::builtinPrimitiveEquals;
        builtins["native"] = &Interpreter::builtinNative;
        builtins["md5"] = &Interpreter::builtinMd5;
        builtins["trace"] = &Interpreter::builtinTrace;
        builtins["splitLimit"] = &Interpreter::builtinSplitLimit;
        builtins["substr"] = &Interpreter::builtinSubstr;
        builtins["range"] = &Interpreter::builtinRange;
        builtins["strReplace"] = &Interpreter::builtinStrReplace;
        builtins["asciiLower"] = &Interpreter::builtinAsciiLower;
        builtins["asciiUpper"] = &Interpreter::builtinAsciiUpper;
<<<<<<< HEAD
        builtins["parseJson"] = &Interpreter::builtinParseJson;
=======
        builtins["join"] = &Interpreter::builtinJoin;
>>>>>>> c869920c
    }

    /** Clean up the heap, stack, stash, and builtin function ASTs. */
    ~Interpreter()
    {
        for (const auto &pair : cachedImports) {
            delete pair.second;
        }
    }

    const Value &getScratchRegister(void)
    {
        return scratch;
    }

    void setScratchRegister(const Value &v)
    {
        scratch = v;
    }

    /** Raise an error if the arguments aren't the expected types. */
    void validateBuiltinArgs(const LocationRange &loc, const std::string &name,
                             const std::vector<Value> &args, const std::vector<Value::Type> params)
    {
        if (args.size() == params.size()) {
            for (unsigned i = 0; i < args.size(); ++i) {
                if (args[i].t != params[i])
                    goto bad;
            }
            return;
        }
    bad:;
        std::stringstream ss;
        ss << "Builtin function " + name + " expected (";
        const char *prefix = "";
        for (auto p : params) {
            ss << prefix << type_str(p);
            prefix = ", ";
        }
        ss << ") but got (";
        prefix = "";
        for (auto a : args) {
            ss << prefix << type_str(a);
            prefix = ", ";
        }
        ss << ")";
        throw makeError(loc, ss.str());
    }

    const AST *builtinMakeArray(const LocationRange &loc, const std::vector<Value> &args)
    {
        Frame &f = stack.top();
        validateBuiltinArgs(loc, "makeArray", args, {Value::NUMBER, Value::FUNCTION});
        long sz = long(args[0].v.d);
        if (sz < 0) {
            std::stringstream ss;
            ss << "makeArray requires size >= 0, got " << sz;
            throw makeError(loc, ss.str());
        }
        auto *func = static_cast<const HeapClosure *>(args[1].v.h);
        std::vector<HeapThunk *> elements;
        if (func->params.size() != 1) {
            std::stringstream ss;
            ss << "makeArray function must take 1 param, got: " << func->params.size();
            throw makeError(loc, ss.str());
        }
        elements.resize(sz);
        for (long i = 0; i < sz; ++i) {
            auto *th = makeHeap<HeapThunk>(idArrayElement, func->self, func->offset, func->body);
            // The next line stops the new thunks from being GCed.
            f.thunks.push_back(th);
            th->upValues = func->upValues;

            auto *el = makeHeap<HeapThunk>(func->params[0].id, nullptr, 0, nullptr);
            el->fill(makeNumber(i));  // i guaranteed not to be inf/NaN
            th->upValues[func->params[0].id] = el;
            elements[i] = th;
        }
        scratch = makeArray(elements);
        return nullptr;
    }

    const AST *builtinPow(const LocationRange &loc, const std::vector<Value> &args)
    {
        validateBuiltinArgs(loc, "pow", args, {Value::NUMBER, Value::NUMBER});
        scratch = makeNumberCheck(loc, std::pow(args[0].v.d, args[1].v.d));
        return nullptr;
    }

    const AST *builtinFloor(const LocationRange &loc, const std::vector<Value> &args)
    {
        validateBuiltinArgs(loc, "floor", args, {Value::NUMBER});
        scratch = makeNumberCheck(loc, std::floor(args[0].v.d));
        return nullptr;
    }

    const AST *builtinCeil(const LocationRange &loc, const std::vector<Value> &args)
    {
        validateBuiltinArgs(loc, "ceil", args, {Value::NUMBER});
        scratch = makeNumberCheck(loc, std::ceil(args[0].v.d));
        return nullptr;
    }

    const AST *builtinSqrt(const LocationRange &loc, const std::vector<Value> &args)
    {
        validateBuiltinArgs(loc, "sqrt", args, {Value::NUMBER});
        scratch = makeNumberCheck(loc, std::sqrt(args[0].v.d));
        return nullptr;
    }

    const AST *builtinSin(const LocationRange &loc, const std::vector<Value> &args)
    {
        validateBuiltinArgs(loc, "sin", args, {Value::NUMBER});
        scratch = makeNumberCheck(loc, std::sin(args[0].v.d));
        return nullptr;
    }

    const AST *builtinCos(const LocationRange &loc, const std::vector<Value> &args)
    {
        validateBuiltinArgs(loc, "cos", args, {Value::NUMBER});
        scratch = makeNumberCheck(loc, std::cos(args[0].v.d));
        return nullptr;
    }

    const AST *builtinTan(const LocationRange &loc, const std::vector<Value> &args)
    {
        validateBuiltinArgs(loc, "tan", args, {Value::NUMBER});
        scratch = makeNumberCheck(loc, std::tan(args[0].v.d));
        return nullptr;
    }

    const AST *builtinAsin(const LocationRange &loc, const std::vector<Value> &args)
    {
        validateBuiltinArgs(loc, "asin", args, {Value::NUMBER});
        scratch = makeNumberCheck(loc, std::asin(args[0].v.d));
        return nullptr;
    }

    const AST *builtinAcos(const LocationRange &loc, const std::vector<Value> &args)
    {
        validateBuiltinArgs(loc, "acos", args, {Value::NUMBER});
        scratch = makeNumberCheck(loc, std::acos(args[0].v.d));
        return nullptr;
    }

    const AST *builtinAtan(const LocationRange &loc, const std::vector<Value> &args)
    {
        validateBuiltinArgs(loc, "atan", args, {Value::NUMBER});
        scratch = makeNumberCheck(loc, std::atan(args[0].v.d));
        return nullptr;
    }

    const AST *builtinType(const LocationRange &, const std::vector<Value> &args)
    {
        switch (args[0].t) {
            case Value::NULL_TYPE: scratch = makeString(U"null"); return nullptr;

            case Value::BOOLEAN: scratch = makeString(U"boolean"); return nullptr;

            case Value::NUMBER: scratch = makeString(U"number"); return nullptr;

            case Value::ARRAY: scratch = makeString(U"array"); return nullptr;

            case Value::FUNCTION: scratch = makeString(U"function"); return nullptr;

            case Value::OBJECT: scratch = makeString(U"object"); return nullptr;

            case Value::STRING: scratch = makeString(U"string"); return nullptr;
        }
        return nullptr;  // Quiet, compiler.
    }

    const AST *builtinFilter(const LocationRange &loc, const std::vector<Value> &args)
    {
        Frame &f = stack.top();
        validateBuiltinArgs(loc, "filter", args, {Value::FUNCTION, Value::ARRAY});
        auto *func = static_cast<HeapClosure *>(args[0].v.h);
        auto *arr = static_cast<HeapArray *>(args[1].v.h);
        if (func->params.size() != 1) {
            throw makeError(loc, "filter function takes 1 parameter.");
        }
        if (arr->elements.size() == 0) {
            scratch = makeArray({});
        } else {
            f.kind = FRAME_BUILTIN_FILTER;
            f.val = args[0];
            f.val2 = args[1];
            f.thunks.clear();
            f.elementId = 0;

            auto *thunk = arr->elements[f.elementId];
            BindingFrame bindings = func->upValues;
            bindings[func->params[0].id] = thunk;
            stack.newCall(loc, func, func->self, func->offset, bindings);
            return func->body;
        }
        return nullptr;
    }

    const AST *builtinObjectHasEx(const LocationRange &loc, const std::vector<Value> &args)
    {
        validateBuiltinArgs(
            loc, "objectHasEx", args, {Value::OBJECT, Value::STRING, Value::BOOLEAN});
        const auto *obj = static_cast<const HeapObject *>(args[0].v.h);
        const auto *str = static_cast<const HeapString *>(args[1].v.h);
        bool include_hidden = args[2].v.b;
        bool found = false;
        for (const auto &field : objectFields(obj, !include_hidden)) {
            if (field->name == str->value) {
                found = true;
                break;
            }
        }
        scratch = makeBoolean(found);
        return nullptr;
    }

    const AST *builtinLength(const LocationRange &loc, const std::vector<Value> &args)
    {
        if (args.size() != 1) {
            throw makeError(loc, "length takes 1 parameter.");
        }
        HeapEntity *e = args[0].v.h;
        switch (args[0].t) {
            case Value::OBJECT: {
                auto fields = objectFields(static_cast<HeapObject *>(e), true);
                scratch = makeNumber(fields.size());
            } break;

            case Value::ARRAY:
                scratch = makeNumber(static_cast<HeapArray *>(e)->elements.size());
                break;

            case Value::STRING:
                scratch = makeNumber(static_cast<HeapString *>(e)->value.length());
                break;

            case Value::FUNCTION:
                scratch = makeNumber(static_cast<HeapClosure *>(e)->params.size());
                break;

            default:
                throw makeError(loc,
                                "length operates on strings, objects, "
                                "and arrays, got " +
                                    type_str(args[0]));
        }
        return nullptr;
    }

    const AST *builtinObjectFieldsEx(const LocationRange &loc, const std::vector<Value> &args)
    {
        validateBuiltinArgs(loc, "objectFieldsEx", args, {Value::OBJECT, Value::BOOLEAN});
        const auto *obj = static_cast<HeapObject *>(args[0].v.h);
        bool include_hidden = args[1].v.b;
        // Stash in a set first to sort them.
        std::set<UString> fields;
        for (const auto &field : objectFields(obj, !include_hidden)) {
            fields.insert(field->name);
        }
        scratch = makeArray({});
        auto &elements = static_cast<HeapArray *>(scratch.v.h)->elements;
        for (const auto &field : fields) {
            auto *th = makeHeap<HeapThunk>(idArrayElement, nullptr, 0, nullptr);
            elements.push_back(th);
            th->fill(makeString(field));
        }
        return nullptr;
    }

    const AST *builtinCodepoint(const LocationRange &loc, const std::vector<Value> &args)
    {
        validateBuiltinArgs(loc, "codepoint", args, {Value::STRING});
        const UString &str = static_cast<HeapString *>(args[0].v.h)->value;
        if (str.length() != 1) {
            std::stringstream ss;
            ss << "codepoint takes a string of length 1, got length " << str.length();
            throw makeError(loc, ss.str());
        }
        char32_t c = static_cast<HeapString *>(args[0].v.h)->value[0];
        scratch = makeNumber((unsigned long)(c));
        return nullptr;
    }

    const AST *builtinChar(const LocationRange &loc, const std::vector<Value> &args)
    {
        validateBuiltinArgs(loc, "char", args, {Value::NUMBER});
        long l = long(args[0].v.d);
        if (l < 0) {
            std::stringstream ss;
            ss << "codepoints must be >= 0, got " << l;
            throw makeError(loc, ss.str());
        }
        if (l >= JSONNET_CODEPOINT_MAX) {
            std::stringstream ss;
            ss << "invalid unicode codepoint, got " << l;
            throw makeError(loc, ss.str());
        }
        char32_t c = l;
        scratch = makeString(UString(&c, 1));
        return nullptr;
    }

    const AST *builtinLog(const LocationRange &loc, const std::vector<Value> &args)
    {
        validateBuiltinArgs(loc, "log", args, {Value::NUMBER});
        scratch = makeNumberCheck(loc, std::log(args[0].v.d));
        return nullptr;
    }

    const AST *builtinExp(const LocationRange &loc, const std::vector<Value> &args)
    {
        validateBuiltinArgs(loc, "exp", args, {Value::NUMBER});
        scratch = makeNumberCheck(loc, std::exp(args[0].v.d));
        return nullptr;
    }

    const AST *builtinMantissa(const LocationRange &loc, const std::vector<Value> &args)
    {
        validateBuiltinArgs(loc, "mantissa", args, {Value::NUMBER});
        int exp;
        double m = std::frexp(args[0].v.d, &exp);
        scratch = makeNumberCheck(loc, m);
        return nullptr;
    }

    const AST *builtinExponent(const LocationRange &loc, const std::vector<Value> &args)
    {
        validateBuiltinArgs(loc, "exponent", args, {Value::NUMBER});
        int exp;
        std::frexp(args[0].v.d, &exp);
        scratch = makeNumberCheck(loc, exp);
        return nullptr;
    }

    const AST *builtinModulo(const LocationRange &loc, const std::vector<Value> &args)
    {
        validateBuiltinArgs(loc, "modulo", args, {Value::NUMBER, Value::NUMBER});
        double a = args[0].v.d;
        double b = args[1].v.d;
        if (b == 0)
            throw makeError(loc, "division by zero.");
        scratch = makeNumberCheck(loc, std::fmod(a, b));
        return nullptr;
    }

    const AST *builtinExtVar(const LocationRange &loc, const std::vector<Value> &args)
    {
        validateBuiltinArgs(loc, "extVar", args, {Value::STRING});
        const UString &var = static_cast<HeapString *>(args[0].v.h)->value;
        std::string var8 = encode_utf8(var);
        auto it = externalVars.find(var8);
        if (it == externalVars.end()) {
            std::string msg = "undefined external variable: " + var8;
            throw makeError(loc, msg);
        }
        const VmExt &ext = it->second;
        if (ext.isCode) {
            std::string filename = "<extvar:" + var8 + ">";
            Tokens tokens = jsonnet_lex(filename, ext.data.c_str());
            AST *expr = jsonnet_parse(alloc, tokens);
            jsonnet_desugar(alloc, expr, nullptr);
            jsonnet_static_analysis(expr);
            stack.pop();
            return expr;
        } else {
            scratch = makeString(decode_utf8(ext.data));
            return nullptr;
        }
    }

    const AST *builtinPrimitiveEquals(const LocationRange &loc, const std::vector<Value> &args)
    {
        if (args.size() != 2) {
            std::stringstream ss;
            ss << "primitiveEquals takes 2 parameters, got " << args.size();
            throw makeError(loc, ss.str());
        }
        if (args[0].t != args[1].t) {
            scratch = makeBoolean(false);
            return nullptr;
        }
        bool r;
        switch (args[0].t) {
            case Value::BOOLEAN: r = args[0].v.b == args[1].v.b; break;

            case Value::NUMBER: r = args[0].v.d == args[1].v.d; break;

            case Value::STRING:
                r = static_cast<HeapString *>(args[0].v.h)->value ==
                    static_cast<HeapString *>(args[1].v.h)->value;
                break;

            case Value::NULL_TYPE: r = true; break;

            case Value::FUNCTION: throw makeError(loc, "cannot test equality of functions"); break;

            default:
                throw makeError(loc,
                                "primitiveEquals operates on primitive "
                                "types, got " +
                                    type_str(args[0]));
        }
        scratch = makeBoolean(r);
        return nullptr;
    }

    const AST *builtinNative(const LocationRange &loc, const std::vector<Value> &args)
    {
        validateBuiltinArgs(loc, "native", args, {Value::STRING});

        std::string builtin_name = encode_utf8(static_cast<HeapString *>(args[0].v.h)->value);

        VmNativeCallbackMap::const_iterator nit = nativeCallbacks.find(builtin_name);
        if (nit == nativeCallbacks.end()) {
            scratch = makeNull();
        } else {
            const VmNativeCallback &cb = nit->second;
            scratch = makeNativeBuiltin(builtin_name, cb.params);
        }
        return nullptr;
    }

    const AST *builtinMd5(const LocationRange &loc, const std::vector<Value> &args)
    {
        validateBuiltinArgs(loc, "md5", args, {Value::STRING});

        std::string value = encode_utf8(static_cast<HeapString *>(args[0].v.h)->value);

        scratch = makeString(decode_utf8(md5(value)));
        return nullptr;
    }

    const AST *builtinTrace(const LocationRange &loc, const std::vector<Value> &args)
    {
        if(args[0].t != Value::STRING) {
            std::stringstream ss;
            ss << "Builtin function trace expected string as first parameter but "
               << "got " << type_str(args[0].t);
            throw makeError(loc, ss.str());
        }

        std::string str = encode_utf8(static_cast<HeapString *>(args[0].v.h)->value);
        std::cerr << "TRACE: " << loc.file << ":" << loc.begin.line << " " <<  str
            << std::endl;

        scratch = args[1];
        return nullptr;
    }

    const AST *builtinSplitLimit(const LocationRange &loc, const std::vector<Value> &args)
    {
        validateBuiltinArgs(loc, "splitLimit", args, {Value::STRING, Value::STRING, Value::NUMBER});
        const auto *str = static_cast<const HeapString *>(args[0].v.h);
        const auto *c = static_cast<const HeapString *>(args[1].v.h);
        long maxsplits = long(args[2].v.d);
        int start = 0;
        int test = 0;
        scratch = makeArray({});
        auto &elements = static_cast<HeapArray *>(scratch.v.h)->elements;
        while (test < str->value.size() && (maxsplits == -1 ||
                                            maxsplits > elements.size())) {
            if (c->value[0] == str->value[test]) {
                auto *th = makeHeap<HeapThunk>(idArrayElement, nullptr, 0, nullptr);
                elements.push_back(th);
                th->fill(makeString(str->value.substr(start, test - start)));
                start = test + 1;
                test = start;
            } else {
                ++test;
            }
        }
        auto *th = makeHeap<HeapThunk>(idArrayElement, nullptr, 0, nullptr);
        elements.push_back(th);
        th->fill(makeString(str->value.substr(start)));

        return nullptr;
    }

    const AST *builtinSubstr(const LocationRange &loc, const std::vector<Value> &args)
    {
        validateBuiltinArgs(loc, "substr", args, {Value::STRING, Value::NUMBER, Value::NUMBER});
        const auto *str = static_cast<const HeapString *>(args[0].v.h);
        long from = long(args[1].v.d);
        long len = long(args[2].v.d);
        if (len + from > str->value.size()) {
          len = str->value.size() - from;
        }
        if (len <= 0) {
          scratch = makeString(U"");
        } else {
          scratch = makeString(str->value.substr(from, len));
        }
        return nullptr;
    }

    const AST *builtinRange(const LocationRange &loc, const std::vector<Value> &args)
    {
        validateBuiltinArgs(loc, "range", args, {Value::NUMBER, Value::NUMBER});
        long from = long(args[0].v.d);
        long to = long(args[1].v.d);
        long len = to - from + 1;
        scratch = makeArray({});
        if (len > 0) {
            auto &elements = static_cast<HeapArray *>(scratch.v.h)->elements;
            for (int i = 0; i < len; ++i) {
                auto *th = makeHeap<HeapThunk>(idArrayElement, nullptr, 0, nullptr);
                elements.push_back(th);
                th->fill(makeNumber(from + i));
            }
        }
        return nullptr;
    }

    const AST *builtinStrReplace(const LocationRange &loc, const std::vector<Value> &args)
    {
        validateBuiltinArgs(loc, "strReplace", args, {Value::STRING, Value::STRING, Value::STRING});
        const auto *str = static_cast<const HeapString *>(args[0].v.h);
        const auto *from = static_cast<const HeapString *>(args[1].v.h);
        const auto *to = static_cast<const HeapString *>(args[2].v.h);
        if (from->value.empty()) {
          throw makeError(loc, "'from' string must not be zero length.");
        }
        UString new_str(str->value);
        UString::size_type pos = 0;
        while (pos < new_str.size()) {
            auto index = new_str.find(from->value, pos);
            if (index == new_str.npos) {
                break;
            }
            new_str.replace(index, from->value.size(), to->value);
            pos = index + to->value.size();
        }
        scratch = makeString(new_str);
        return nullptr;
    }

    const AST *builtinAsciiLower(const LocationRange &loc, const std::vector<Value> &args)
    {
        validateBuiltinArgs(loc, "asciiLower", args, {Value::STRING});
        const auto *str = static_cast<const HeapString *>(args[0].v.h);
        UString new_str(str->value);
        for (int i = 0; i < new_str.size(); ++i) {
            if (new_str[i] >= 'A' && new_str[i] <= 'Z') {
                new_str[i] = new_str[i] - 'A' + 'a';
            }
        }
        scratch = makeString(new_str);
        return nullptr;
    }

    const AST *builtinAsciiUpper(const LocationRange &loc, const std::vector<Value> &args)
    {
        validateBuiltinArgs(loc, "asciiUpper", args, {Value::STRING});
        const auto *str = static_cast<const HeapString *>(args[0].v.h);
        UString new_str(str->value);
        for (int i = 0; i < new_str.size(); ++i) {
            if (new_str[i] >= 'a' && new_str[i] <= 'z') {
                new_str[i] = new_str[i] - 'a' + 'A';
            }
        }
        scratch = makeString(new_str);
        return nullptr;
    }

<<<<<<< HEAD
    const AST *builtinParseJson(const LocationRange &loc, const std::vector<Value> &args)
    {
        validateBuiltinArgs(loc, "parseJson", args, {Value::STRING});

        std::string value = encode_utf8(static_cast<HeapString *>(args[0].v.h)->value);

        auto j = json::parse(value);

        bool filled;

        otherJsonToHeap(j, filled, scratch);

        return nullptr;
    }

    void otherJsonToHeap(const json &v, bool &filled, Value &attach) {
        // In order to not anger the garbage collector, assign to attach immediately after
        // making the heap object.
        switch (v.type()) {
            case json::value_t::string:
                attach = makeString(decode_utf8(v.get<std::string>()));
                filled = true;
                break;

            case json::value_t::boolean:
                attach = makeBoolean(v.get<bool>());
                filled = true;
                break;

            case json::value_t::number_integer:
            case json::value_t::number_unsigned:
            case json::value_t::number_float:
                attach = makeNumber(v.get<double>());
                filled = true;
                break;

            case json::value_t::null:
                attach = makeNull();
                filled = true;
                break;

            case json::value_t::array:{
                attach = makeArray(std::vector<HeapThunk *>(v.size()));
                filled = true;
                auto *arr = static_cast<HeapArray *>(attach.v.h);
                for (size_t i = 0; i < v.size(); ++i) {
                    arr->elements[i] = makeHeap<HeapThunk>(idArrayElement, nullptr, 0, nullptr);
                    otherJsonToHeap(v[i], arr->elements[i]->filled, arr->elements[i]->content);
                }
            } break;

            case json::value_t::object: {
                attach = makeObject<HeapComprehensionObject>(
                    BindingFrame{}, jsonObjVar, idJsonObjVar, BindingFrame{});
                filled = true;
                auto *obj = static_cast<HeapComprehensionObject *>(attach.v.h);
                for (auto it = v.begin(); it != v.end(); ++it) {
                    auto *thunk = makeHeap<HeapThunk>(idJsonObjVar, nullptr, 0, nullptr);
                    obj->compValues[alloc->makeIdentifier(decode_utf8(it.key()))] = thunk;
                    otherJsonToHeap(it.value(), thunk->filled, thunk->content);
                }
            } break;

            case json::value_t::discarded: {
                abort();
            }
=======
    void joinString(UString &running, const Value &sep, unsigned idx, const Value &elt)
    {
        if (elt.t == Value::NULL_TYPE) {
            return;
        }
        if (elt.t != Value::STRING) {
            std::stringstream ss;
            ss << "expected string but arr[" << idx << "] was " << type_str(elt);
            throw makeError(stack.top().location, ss.str());
        }
        if (!running.empty()) {
            running.append(static_cast<HeapString *>(sep.v.h)->value);
        }
        running.append(static_cast<HeapString *>(elt.v.h)->value);
    }

    const AST *joinStrings(const Value &sep, const Value &arr, unsigned idx, UString running)
    {
        const auto& elements = static_cast<HeapArray*>(arr.v.h)->elements;
        if (idx >= elements.size()) {
            scratch = makeString(running);
        } else {
            for (int i = idx; i < elements.size(); ++i) {
                auto *th = elements[i];
                if (th->filled) {
                    joinString(running, sep, i, th->content);
                } else {
                    Frame &f = stack.top();
                    f.kind = FRAME_BUILTIN_JOIN_STRINGS;
                    f.val = sep;
                    f.val2 = arr;
                    f.str = running;
                    f.elementId = i;
                    stack.newCall(f.location, th, th->self, th->offset, th->upValues);
                    return th->body;
                }
            }
            scratch = makeString(running);
        }
        return nullptr;
    }

    void joinArray(std::vector<HeapThunk*> &running, const Value &sep, unsigned idx, const Value &elt)
    {
        if (elt.t == Value::NULL_TYPE) {
            return;
        }
        if (elt.t != Value::ARRAY) {
            std::stringstream ss;
            ss << "expected array but arr[" << idx << "] was " << type_str(elt);
            throw makeError(stack.top().location, ss.str());
        }
        if (!running.empty()) {
            auto& elts = static_cast<HeapArray *>(sep.v.h)->elements;
            running.insert(running.end(), elts.begin(), elts.end());
        }
        auto& elts = static_cast<HeapArray *>(elt.v.h)->elements;
        running.insert(running.end(), elts.begin(), elts.end());
    }

    const AST *joinArrays(const Value &sep, const Value &arr, unsigned idx, std::vector<HeapThunk*> &running)
    {
        const auto& elements = static_cast<HeapArray*>(arr.v.h)->elements;
        if (idx >= elements.size()) {
          scratch = makeArray(running);
        } else {
            for (int i = idx; i < elements.size(); ++i) {
                auto *th = elements[i];
                if (th->filled) {
                    joinArray(running, sep, i, th->content);
                } else {
                    Frame &f = stack.top();
                    f.kind = FRAME_BUILTIN_JOIN_ARRAYS;
                    f.val = sep;
                    f.val2 = arr;
                    f.thunks = running;
                    f.elementId = i;
                    stack.newCall(f.location, th, th->self, th->offset, th->upValues);
                    return th->body;
                }
            }
            scratch = makeArray(running);
        }
        return nullptr;
    }

    const AST *builtinJoin(const LocationRange &loc, const std::vector<Value> &args)
    {
        if (args[0].t != Value::ARRAY && args[0].t != Value::STRING) {
            std::stringstream ss;
            ss << "join first parameter should be string or array, got " << type_str(args[0]);
            throw makeError(loc, ss.str());
        }
        if (args[1].t != Value::ARRAY) {
            std::stringstream ss;
            ss << "join second parameter should be array, got " << type_str(args[1]);
            throw makeError(loc, ss.str());
        }
        Frame &f = stack.top();
        if (args[0].t == Value::STRING) {
            f.str.clear();
            return joinStrings(args[0], args[1], 0, f.str);
        } else {
            f.thunks.clear();
            return joinArrays(args[0], args[1], 0, f.thunks);
>>>>>>> c869920c
        }
    }

    void jsonToHeap(const std::unique_ptr<JsonnetJsonValue> &v, bool &filled, Value &attach)
    {
        // In order to not anger the garbage collector, assign to attach immediately after
        // making the heap object.
        switch (v->kind) {
            case JsonnetJsonValue::STRING:
                attach = makeString(decode_utf8(v->string));
                filled = true;
                break;

            case JsonnetJsonValue::BOOL:
                attach = makeBoolean(v->number != 0.0);
                filled = true;
                break;

            case JsonnetJsonValue::NUMBER:
                attach = makeNumber(v->number);
                filled = true;
                break;

            case JsonnetJsonValue::NULL_KIND:
                attach = makeNull();
                filled = true;
                break;

            case JsonnetJsonValue::ARRAY: {
                attach = makeArray(std::vector<HeapThunk *>{});
                filled = true;
                auto *arr = static_cast<HeapArray *>(attach.v.h);
                for (size_t i = 0; i < v->elements.size(); ++i) {
                    arr->elements.push_back(
                        makeHeap<HeapThunk>(idArrayElement, nullptr, 0, nullptr));
                    jsonToHeap(v->elements[i], arr->elements[i]->filled, arr->elements[i]->content);
                }
            } break;

            case JsonnetJsonValue::OBJECT: {
                attach = makeObject<HeapComprehensionObject>(
                    BindingFrame{}, jsonObjVar, idJsonObjVar, BindingFrame{});
                filled = true;
                auto *obj = static_cast<HeapComprehensionObject *>(attach.v.h);
                for (const auto &pair : v->fields) {
                    auto *thunk = makeHeap<HeapThunk>(idJsonObjVar, nullptr, 0, nullptr);
                    obj->compValues[alloc->makeIdentifier(decode_utf8(pair.first))] = thunk;
                    jsonToHeap(pair.second, thunk->filled, thunk->content);
                }
            } break;
        }
    }

    UString toString(const LocationRange &loc)
    {
        return manifestJson(loc, false, U"");
    }

    /** Recursively collect an object's invariants.
     *
     * \param curr
     * \param self
     * \param offset
     * \param thunks
     */
    void objectInvariants(HeapObject *curr, HeapObject *self, unsigned &counter,
                          std::vector<HeapThunk *> &thunks)
    {
        if (auto *ext = dynamic_cast<HeapExtendedObject *>(curr)) {
            objectInvariants(ext->right, self, counter, thunks);
            objectInvariants(ext->left, self, counter, thunks);
        } else {
            if (auto *simp = dynamic_cast<HeapSimpleObject *>(curr)) {
                for (AST *assert : simp->asserts) {
                    auto *el_th = makeHeap<HeapThunk>(idInvariant, self, counter, assert);
                    el_th->upValues = simp->upValues;
                    thunks.push_back(el_th);
                }
            }
            counter++;
        }
    }

    /** Index an object's field.
     *
     * \param loc Location where the e.f occured.
     * \param obj The target
     * \param f The field
     */
    const AST *objectIndex(const LocationRange &loc, HeapObject *obj, const Identifier *f,
                           unsigned offset)
    {
        unsigned found_at = 0;
        HeapObject *self = obj;
        HeapLeafObject *found = findObject(f, obj, offset, found_at);
        if (found == nullptr) {
            throw makeError(loc, "field does not exist: " + encode_utf8(f->name));
        }
        if (auto *simp = dynamic_cast<HeapSimpleObject *>(found)) {
            auto it = simp->fields.find(f);
            const AST *body = it->second.body;

            stack.newCall(loc, simp, self, found_at, simp->upValues);
            return body;
        } else {
            // If a HeapLeafObject is not HeapSimpleObject, it must be HeapComprehensionObject.
            auto *comp = static_cast<HeapComprehensionObject *>(found);
            auto it = comp->compValues.find(f);
            auto *th = it->second;
            BindingFrame binds = comp->upValues;
            binds[comp->id] = th;
            stack.newCall(loc, comp, self, found_at, binds);
            return comp->value;
        }
    }

    void runInvariants(const LocationRange &loc, HeapObject *self)
    {
        if (stack.alreadyExecutingInvariants(self))
            return;

        unsigned counter = 0;
        unsigned initial_stack_size = stack.size();
        stack.newFrame(FRAME_INVARIANTS, loc);
        std::vector<HeapThunk *> &thunks = stack.top().thunks;
        objectInvariants(self, self, counter, thunks);
        if (thunks.size() == 0) {
            stack.pop();
            return;
        }
        HeapThunk *thunk = thunks[0];
        stack.top().elementId = 1;
        stack.top().self = self;
        stack.newCall(loc, thunk, thunk->self, thunk->offset, thunk->upValues);
        evaluate(thunk->body, initial_stack_size);
    }

    /** Evaluate the given AST to a value.
     *
     * Rather than call itself recursively, this function maintains a separate stack of
     * partially-evaluated constructs.  First, the AST is handled depending on its type.  If
     * this cannot be completed without evaluating another AST (e.g. a sub expression) then a
     * frame is pushed onto the stack containing the partial state, and the code jumps back to
     * the beginning of this function.  Once there are no more ASTs to evaluate, the code
     * executes the second part of the function to unwind the stack.  If the stack cannot be
     * completely unwound without evaluating an AST then it jumps back to the beginning of the
     * function again.  The process terminates when the AST has been processed and the stack is
     * the same size it was at the beginning of the call to evaluate.
     */
    void evaluate(const AST *ast_, unsigned initial_stack_size)
    {
    recurse:

        switch (ast_->type) {
            case AST_APPLY: {
                const auto &ast = *static_cast<const Apply *>(ast_);
                stack.newFrame(FRAME_APPLY_TARGET, ast_);
                ast_ = ast.target;
                goto recurse;
            } break;

            case AST_ARRAY: {
                const auto &ast = *static_cast<const Array *>(ast_);
                HeapObject *self;
                unsigned offset;
                stack.getSelfBinding(self, offset);
                scratch = makeArray({});
                auto &elements = static_cast<HeapArray *>(scratch.v.h)->elements;
                for (const auto &el : ast.elements) {
                    auto *el_th = makeHeap<HeapThunk>(idArrayElement, self, offset, el.expr);
                    el_th->upValues = capture(el.expr->freeVariables);
                    elements.push_back(el_th);
                }
            } break;

            case AST_BINARY: {
                const auto &ast = *static_cast<const Binary *>(ast_);
                stack.newFrame(FRAME_BINARY_LEFT, ast_);
                ast_ = ast.left;
                goto recurse;
            } break;

            case AST_BUILTIN_FUNCTION: {
                const auto &ast = *static_cast<const BuiltinFunction *>(ast_);
                HeapClosure::Params params;
                params.reserve(ast.params.size());
                for (const auto &p : ast.params) {
                    // None of the builtins have default args.
                    params.emplace_back(p, nullptr);
                }
                scratch = makeBuiltin(ast.name, params);
            } break;

            case AST_CONDITIONAL: {
                const auto &ast = *static_cast<const Conditional *>(ast_);
                stack.newFrame(FRAME_IF, ast_);
                ast_ = ast.cond;
                goto recurse;
            } break;

            case AST_ERROR: {
                const auto &ast = *static_cast<const Error *>(ast_);
                stack.newFrame(FRAME_ERROR, ast_);
                ast_ = ast.expr;
                goto recurse;
            } break;

            case AST_FUNCTION: {
                const auto &ast = *static_cast<const Function *>(ast_);
                auto env = capture(ast.freeVariables);
                HeapObject *self;
                unsigned offset;
                stack.getSelfBinding(self, offset);
                HeapClosure::Params params;
                params.reserve(ast.params.size());
                for (const auto &p : ast.params) {
                    params.emplace_back(p.id, p.expr);
                }
                scratch = makeClosure(env, self, offset, params, ast.body);
            } break;

            case AST_IMPORT: {
                const auto &ast = *static_cast<const Import *>(ast_);
                HeapThunk *thunk = import(ast.location, ast.file);
                if (thunk->filled) {
                    scratch = thunk->content;
                } else {
                    stack.newCall(ast.location, thunk, thunk->self, thunk->offset, thunk->upValues);
                    ast_ = thunk->body;
                    goto recurse;
                }
            } break;

            case AST_IMPORTSTR: {
                const auto &ast = *static_cast<const Importstr *>(ast_);
                const ImportCacheValue *value = importString(ast.location, ast.file);
                scratch = makeString(decode_utf8(value->content));
            } break;

            case AST_IN_SUPER: {
                const auto &ast = *static_cast<const InSuper *>(ast_);
                stack.newFrame(FRAME_IN_SUPER_ELEMENT, ast_);
                ast_ = ast.element;
                goto recurse;
            } break;

            case AST_INDEX: {
                const auto &ast = *static_cast<const Index *>(ast_);
                stack.newFrame(FRAME_INDEX_TARGET, ast_);
                ast_ = ast.target;
                goto recurse;
            } break;

            case AST_LOCAL: {
                const auto &ast = *static_cast<const Local *>(ast_);
                stack.newFrame(FRAME_LOCAL, ast_);
                Frame &f = stack.top();
                // First build all the thunks and bind them.
                HeapObject *self;
                unsigned offset;
                stack.getSelfBinding(self, offset);
                for (const auto &bind : ast.binds) {
                    // Note that these 2 lines must remain separate to avoid the GC running
                    // when bindings has a nullptr for key bind.first.
                    auto *th = makeHeap<HeapThunk>(bind.var, self, offset, bind.body);
                    f.bindings[bind.var] = th;
                }
                // Now capture the environment (including the new thunks, to make cycles).
                for (const auto &bind : ast.binds) {
                    auto *thunk = f.bindings[bind.var];
                    thunk->upValues = capture(bind.body->freeVariables);
                }
                ast_ = ast.body;
                goto recurse;
            } break;

            case AST_LITERAL_BOOLEAN: {
                const auto &ast = *static_cast<const LiteralBoolean *>(ast_);
                scratch = makeBoolean(ast.value);
            } break;

            case AST_LITERAL_NUMBER: {
                const auto &ast = *static_cast<const LiteralNumber *>(ast_);
                scratch = makeNumberCheck(ast_->location, ast.value);
            } break;

            case AST_LITERAL_STRING: {
                const auto &ast = *static_cast<const LiteralString *>(ast_);
                scratch = makeString(ast.value);
            } break;

            case AST_LITERAL_NULL: {
                scratch = makeNull();
            } break;

            case AST_DESUGARED_OBJECT: {
                const auto &ast = *static_cast<const DesugaredObject *>(ast_);
                if (ast.fields.empty()) {
                    auto env = capture(ast.freeVariables);
                    std::map<const Identifier *, HeapSimpleObject::Field> fields;
                    scratch = makeObject<HeapSimpleObject>(env, fields, ast.asserts);
                } else {
                    auto env = capture(ast.freeVariables);
                    stack.newFrame(FRAME_OBJECT, ast_);
                    auto fit = ast.fields.begin();
                    stack.top().fit = fit;
                    ast_ = fit->name;
                    goto recurse;
                }
            } break;

            case AST_OBJECT_COMPREHENSION_SIMPLE: {
                const auto &ast = *static_cast<const ObjectComprehensionSimple *>(ast_);
                stack.newFrame(FRAME_OBJECT_COMP_ARRAY, ast_);
                ast_ = ast.array;
                goto recurse;
            } break;

            case AST_SELF: {
                scratch.t = Value::OBJECT;
                HeapObject *self;
                unsigned offset;
                stack.getSelfBinding(self, offset);
                scratch.v.h = self;
            } break;

            case AST_SUPER_INDEX: {
                const auto &ast = *static_cast<const SuperIndex *>(ast_);
                stack.newFrame(FRAME_SUPER_INDEX, ast_);
                ast_ = ast.index;
                goto recurse;
            } break;

            case AST_UNARY: {
                const auto &ast = *static_cast<const Unary *>(ast_);
                stack.newFrame(FRAME_UNARY, ast_);
                ast_ = ast.expr;
                goto recurse;
            } break;

            case AST_VAR: {
                const auto &ast = *static_cast<const Var *>(ast_);
                auto *thunk = stack.lookUpVar(ast.id);
                if (thunk == nullptr) {
                    std::cerr << "INTERNAL ERROR: Could not bind variable: "
                              << encode_utf8(ast.id->name) << std::endl;
                    std::abort();
                }
                if (thunk->filled) {
                    scratch = thunk->content;
                } else {
                    stack.newCall(ast.location, thunk, thunk->self, thunk->offset, thunk->upValues);
                    ast_ = thunk->body;
                    goto recurse;
                }
            } break;

            default:
                std::cerr << "INTERNAL ERROR: Unknown AST: " << ast_->type << std::endl;
                std::abort();
        }

        // To evaluate another AST, set ast to it, then goto recurse.
        // To pop, exit the switch or goto popframe
        // To change the frame and re-enter the switch, goto replaceframe
        while (stack.size() > initial_stack_size) {
            Frame &f = stack.top();
            switch (f.kind) {
                case FRAME_APPLY_TARGET: {
                    const auto &ast = *static_cast<const Apply *>(f.ast);
                    if (scratch.t != Value::FUNCTION) {
                        throw makeError(ast.location,
                                        "only functions can be called, got " + type_str(scratch));
                    }
                    auto *func = static_cast<HeapClosure *>(scratch.v.h);

                    std::set<const Identifier *> params_needed;
                    for (const auto &param : func->params) {
                        params_needed.insert(param.id);
                    }

                    // Create thunks for arguments.
                    std::vector<HeapThunk *> positional_args;
                    BindingFrame args;
                    bool got_named = false;
                    for (unsigned i = 0; i < ast.args.size(); ++i) {
                        const auto &arg = ast.args[i];

                        const Identifier *name;
                        if (arg.id != nullptr) {
                            got_named = true;
                            name = arg.id;
                        } else {
                            if (got_named) {
                                std::stringstream ss;
                                ss << "internal error: got positional param after named at index "
                                   << i;
                                throw makeError(ast.location, ss.str());
                            }
                            if (i >= func->params.size()) {
                                std::stringstream ss;
                                ss << "too many args, function has " << func->params.size()
                                   << " parameter(s)";
                                throw makeError(ast.location, ss.str());
                            }
                            name = func->params[i].id;
                        }
                        // Special case for builtin functions -- leave identifier blank for
                        // them in the thunk.  This removes the thunk frame from the stacktrace.
                        const Identifier *name_ = func->body == nullptr ? nullptr : name;
                        HeapObject *self;
                        unsigned offset;
                        stack.getSelfBinding(self, offset);
                        auto *thunk = makeHeap<HeapThunk>(name_, self, offset, arg.expr);
                        thunk->upValues = capture(arg.expr->freeVariables);
                        // While making the thunks, keep them in a frame to avoid premature garbage
                        // collection.
                        f.thunks.push_back(thunk);
                        if (args.find(name) != args.end()) {
                            std::stringstream ss;
                            ss << "binding parameter a second time: " << encode_utf8(name->name);
                            throw makeError(ast.location, ss.str());
                        }
                        args[name] = thunk;
                        if (params_needed.find(name) == params_needed.end()) {
                            std::stringstream ss;
                            ss << "function has no parameter " << encode_utf8(name->name);
                            throw makeError(ast.location, ss.str());
                        }
                    }

                    // For any func params for which there was no arg, create a thunk for those and
                    // bind the default argument.  Allow default thunks to see other params.  If no
                    // default argument than raise an error.

                    // Raise errors for unbound params, create thunks (but don't fill in upvalues).
                    // This is a subset of f.thunks, so will not get garbage collected.
                    std::vector<HeapThunk *> def_arg_thunks;
                    for (const auto &param : func->params) {
                        if (args.find(param.id) != args.end())
                            continue;
                        if (param.def == nullptr) {
                            std::stringstream ss;
                            ss << "function parameter " << encode_utf8(param.id->name)
                               << " not bound in call.";
                            throw makeError(ast.location, ss.str());
                        }

                        // Special case for builtin functions -- leave identifier blank for
                        // them in the thunk.  This removes the thunk frame from the stacktrace.
                        const Identifier *name_ = func->body == nullptr ? nullptr : param.id;
                        auto *thunk =
                            makeHeap<HeapThunk>(name_, func->self, func->offset, param.def);
                        f.thunks.push_back(thunk);
                        def_arg_thunks.push_back(thunk);
                        args[param.id] = thunk;
                    }

                    BindingFrame up_values = func->upValues;
                    up_values.insert(args.begin(), args.end());

                    // Fill in upvalues
                    for (HeapThunk *thunk : def_arg_thunks) {
                        thunk->upValues = up_values;
                    }

                    // Cache these, because pop will invalidate them.
                    std::vector<HeapThunk *> thunks_copy = f.thunks;

                    stack.pop();

                    if (func->body == nullptr) {
                        // Built-in function.
                        // Give nullptr for self because noone looking at this frame will
                        // attempt to bind to self (it's native code).
                        stack.newFrame(FRAME_BUILTIN_FORCE_THUNKS, f.ast);
                        stack.top().thunks = thunks_copy;
                        stack.top().val = scratch;
                        goto replaceframe;
                    } else {
                        // User defined function.
                        stack.newCall(ast.location, func, func->self, func->offset, up_values);
                        if (ast.tailstrict) {
                            stack.top().tailCall = true;
                            if (thunks_copy.size() == 0) {
                                // No need to force thunks, proceed straight to body.
                                ast_ = func->body;
                                goto recurse;
                            } else {
                                // The check for args.size() > 0
                                stack.top().thunks = thunks_copy;
                                stack.top().val = scratch;
                                goto replaceframe;
                            }
                        } else {
                            ast_ = func->body;
                            goto recurse;
                        }
                    }
                } break;

                case FRAME_BINARY_LEFT: {
                    const auto &ast = *static_cast<const Binary *>(f.ast);
                    const Value &lhs = scratch;
                    if (lhs.t == Value::BOOLEAN) {
                        // Handle short-cut semantics
                        switch (ast.op) {
                            case BOP_AND: {
                                if (!lhs.v.b) {
                                    scratch = makeBoolean(false);
                                    goto popframe;
                                }
                            } break;

                            case BOP_OR: {
                                if (lhs.v.b) {
                                    scratch = makeBoolean(true);
                                    goto popframe;
                                }
                            } break;

                            default:;
                        }
                    }
                    stack.top().kind = FRAME_BINARY_RIGHT;
                    stack.top().val = lhs;
                    ast_ = ast.right;
                    goto recurse;
                } break;

                case FRAME_BINARY_RIGHT: {
                    const auto &ast = *static_cast<const Binary *>(f.ast);
                    const Value &lhs = stack.top().val;
                    const Value &rhs = scratch;

                    // Handle cases where the LHS and RHS are not the same type.
                    if (lhs.t == Value::STRING || rhs.t == Value::STRING) {
                        if (ast.op == BOP_PLUS) {
                            // Handle co-ercions for string processing.
                            stack.top().kind = FRAME_STRING_CONCAT;
                            stack.top().val2 = rhs;
                            goto replaceframe;
                        }
                    }
                    switch (ast.op) {
                        // Equality can be used when the types don't match.
                        case BOP_MANIFEST_EQUAL:
                            std::cerr << "INTERNAL ERROR: Equals not desugared" << std::endl;
                            abort();

                        // Equality can be used when the types don't match.
                        case BOP_MANIFEST_UNEQUAL:
                            std::cerr << "INTERNAL ERROR: Notequals not desugared" << std::endl;
                            abort();

                        // e in e
                        case BOP_IN: {
                            if (lhs.t != Value::STRING) {
                                throw makeError(ast.location,
                                                "the left hand side of the 'in' operator should be "
                                                "a string,  got " +
                                                    type_str(lhs));
                            }
                            auto *field = static_cast<HeapString *>(lhs.v.h);
                            switch (rhs.t) {
                                case Value::OBJECT: {
                                    auto *obj = static_cast<HeapObject *>(rhs.v.h);
                                    auto *fid = alloc->makeIdentifier(field->value);
                                    unsigned unused_found_at = 0;
                                    bool in = findObject(fid, obj, 0, unused_found_at);
                                    scratch = makeBoolean(in);
                                } break;

                                default:
                                    throw makeError(
                                        ast.location,
                                        "the right hand side of the 'in' operator should be"
                                        " an object, got " +
                                            type_str(rhs));
                            }
                            goto popframe;
                        }

                        default:;
                    }
                    // Everything else requires matching types.
                    if (lhs.t != rhs.t) {
                        throw makeError(ast.location,
                                        "binary operator " + bop_string(ast.op) +
                                            " requires "
                                            "matching types, got " +
                                            type_str(lhs) + " and " + type_str(rhs) + ".");
                    }
                    switch (lhs.t) {
                        case Value::ARRAY:
                            if (ast.op == BOP_PLUS) {
                                auto *arr_l = static_cast<HeapArray *>(lhs.v.h);
                                auto *arr_r = static_cast<HeapArray *>(rhs.v.h);
                                std::vector<HeapThunk *> elements;
                                for (auto *el : arr_l->elements)
                                    elements.push_back(el);
                                for (auto *el : arr_r->elements)
                                    elements.push_back(el);
                                scratch = makeArray(elements);
                            } else {
                                throw makeError(ast.location,
                                                "binary operator " + bop_string(ast.op) +
                                                    " does not operate on arrays.");
                            }
                            break;

                        case Value::BOOLEAN:
                            switch (ast.op) {
                                case BOP_AND: scratch = makeBoolean(lhs.v.b && rhs.v.b); break;

                                case BOP_OR: scratch = makeBoolean(lhs.v.b || rhs.v.b); break;

                                default:
                                    throw makeError(ast.location,
                                                    "binary operator " + bop_string(ast.op) +
                                                        " does not operate on booleans.");
                            }
                            break;

                        case Value::NUMBER:
                            switch (ast.op) {
                                case BOP_PLUS:
                                    scratch = makeNumberCheck(ast.location, lhs.v.d + rhs.v.d);
                                    break;

                                case BOP_MINUS:
                                    scratch = makeNumberCheck(ast.location, lhs.v.d - rhs.v.d);
                                    break;

                                case BOP_MULT:
                                    scratch = makeNumberCheck(ast.location, lhs.v.d * rhs.v.d);
                                    break;

                                case BOP_DIV:
                                    if (rhs.v.d == 0)
                                        throw makeError(ast.location, "division by zero.");
                                    scratch = makeNumberCheck(ast.location, lhs.v.d / rhs.v.d);
                                    break;

                                    // No need to check doubles made from longs

                                case BOP_SHIFT_L: {
                                    int64_t long_l = lhs.v.d;
                                    int64_t long_r = rhs.v.d;
                                    scratch = makeNumber(long_l << long_r);
                                } break;

                                case BOP_SHIFT_R: {
                                    int64_t long_l = lhs.v.d;
                                    int64_t long_r = rhs.v.d;
                                    scratch = makeNumber(long_l >> long_r);
                                } break;

                                case BOP_BITWISE_AND: {
                                    int64_t long_l = lhs.v.d;
                                    int64_t long_r = rhs.v.d;
                                    scratch = makeNumber(long_l & long_r);
                                } break;

                                case BOP_BITWISE_XOR: {
                                    int64_t long_l = lhs.v.d;
                                    int64_t long_r = rhs.v.d;
                                    scratch = makeNumber(long_l ^ long_r);
                                } break;

                                case BOP_BITWISE_OR: {
                                    int64_t long_l = lhs.v.d;
                                    int64_t long_r = rhs.v.d;
                                    scratch = makeNumber(long_l | long_r);
                                } break;

                                case BOP_LESS_EQ: scratch = makeBoolean(lhs.v.d <= rhs.v.d); break;

                                case BOP_GREATER_EQ:
                                    scratch = makeBoolean(lhs.v.d >= rhs.v.d);
                                    break;

                                case BOP_LESS: scratch = makeBoolean(lhs.v.d < rhs.v.d); break;

                                case BOP_GREATER: scratch = makeBoolean(lhs.v.d > rhs.v.d); break;

                                default:
                                    throw makeError(ast.location,
                                                    "binary operator " + bop_string(ast.op) +
                                                        " does not operate on numbers.");
                            }
                            break;

                        case Value::FUNCTION:
                            throw makeError(ast.location,
                                            "binary operator " + bop_string(ast.op) +
                                                " does not operate on functions.");

                        case Value::NULL_TYPE:
                            throw makeError(ast.location,
                                            "binary operator " + bop_string(ast.op) +
                                                " does not operate on null.");

                        case Value::OBJECT: {
                            if (ast.op != BOP_PLUS) {
                                throw makeError(ast.location,
                                                "binary operator " + bop_string(ast.op) +
                                                    " does not operate on objects.");
                            }
                            auto *lhs_obj = static_cast<HeapObject *>(lhs.v.h);
                            auto *rhs_obj = static_cast<HeapObject *>(rhs.v.h);
                            scratch = makeObject<HeapExtendedObject>(lhs_obj, rhs_obj);
                        } break;

                        case Value::STRING: {
                            const UString &lhs_str = static_cast<HeapString *>(lhs.v.h)->value;
                            const UString &rhs_str = static_cast<HeapString *>(rhs.v.h)->value;
                            switch (ast.op) {
                                case BOP_PLUS: scratch = makeString(lhs_str + rhs_str); break;

                                case BOP_LESS_EQ: scratch = makeBoolean(lhs_str <= rhs_str); break;

                                case BOP_GREATER_EQ:
                                    scratch = makeBoolean(lhs_str >= rhs_str);
                                    break;

                                case BOP_LESS: scratch = makeBoolean(lhs_str < rhs_str); break;

                                case BOP_GREATER: scratch = makeBoolean(lhs_str > rhs_str); break;

                                default:
                                    throw makeError(ast.location,
                                                    "binary operator " + bop_string(ast.op) +
                                                        " does not operate on strings.");
                            }
                        } break;
                    }
                } break;

                case FRAME_BUILTIN_FILTER: {
                    const auto &ast = *static_cast<const Apply *>(f.ast);
                    auto *func = static_cast<HeapClosure *>(f.val.v.h);
                    auto *arr = static_cast<HeapArray *>(f.val2.v.h);
                    if (scratch.t != Value::BOOLEAN) {
                        throw makeError(
                            ast.location,
                            "filter function must return boolean, got: " + type_str(scratch));
                    }
                    if (scratch.v.b)
                        f.thunks.push_back(arr->elements[f.elementId]);
                    f.elementId++;
                    // Iterate through arr, calling the function on each.
                    if (f.elementId == arr->elements.size()) {
                        scratch = makeArray(f.thunks);
                    } else {
                        auto *thunk = arr->elements[f.elementId];
                        BindingFrame bindings = func->upValues;
                        bindings[func->params[0].id] = thunk;
                        stack.newCall(ast.location, func, func->self, func->offset, bindings);
                        ast_ = func->body;
                        goto recurse;
                    }
                } break;

                case FRAME_BUILTIN_FORCE_THUNKS: {
                    const auto &ast = *static_cast<const Apply *>(f.ast);
                    auto *func = static_cast<HeapClosure *>(f.val.v.h);
                    if (f.elementId == f.thunks.size()) {
                        // All thunks forced, now the builtin implementations.
                        const LocationRange &loc = ast.location;
                        const std::string &builtin_name = func->builtinName;
                        std::vector<Value> args;
                        for (auto *th : f.thunks) {
                            args.push_back(th->content);
                        }
                        BuiltinMap::const_iterator bit = builtins.find(builtin_name);
                        if (bit != builtins.end()) {
                            const AST *new_ast = (this->*bit->second)(loc, args);
                            if (new_ast != nullptr) {
                                ast_ = new_ast;
                                goto recurse;
                            }
                            break;
                        }
                        VmNativeCallbackMap::const_iterator nit =
                            nativeCallbacks.find(builtin_name);
                        // TODO(dcunnin): Support arrays.
                        // TODO(dcunnin): Support objects.
                        std::vector<JsonnetJsonValue> args2;
                        for (const Value &arg : args) {
                            switch (arg.t) {
                                case Value::STRING:
                                    args2.emplace_back(
                                        JsonnetJsonValue::STRING,
                                        encode_utf8(static_cast<HeapString *>(arg.v.h)->value),
                                        0);
                                    break;

                                case Value::BOOLEAN:
                                    args2.emplace_back(
                                        JsonnetJsonValue::BOOL, "", arg.v.b ? 1.0 : 0.0);
                                    break;

                                case Value::NUMBER:
                                    args2.emplace_back(JsonnetJsonValue::NUMBER, "", arg.v.d);
                                    break;

                                case Value::NULL_TYPE:
                                    args2.emplace_back(JsonnetJsonValue::NULL_KIND, "", 0);
                                    break;

                                default:
                                    throw makeError(ast.location,
                                                    "native extensions can only take primitives.");
                            }
                        }
                        std::vector<const JsonnetJsonValue *> args3;
                        for (size_t i = 0; i < args2.size(); ++i) {
                            args3.push_back(&args2[i]);
                        }
                        if (nit == nativeCallbacks.end()) {
                            throw makeError(ast.location,
                                            "unrecognized builtin name: " + builtin_name);
                        }
                        const VmNativeCallback &cb = nit->second;

                        int succ;
                        std::unique_ptr<JsonnetJsonValue> r(cb.cb(cb.ctx, args3.data(), &succ));

                        if (succ) {
                            bool unused;
                            jsonToHeap(r, unused, scratch);
                        } else {
                            if (r->kind != JsonnetJsonValue::STRING) {
                                throw makeError(
                                    ast.location,
                                    "native extension returned an error that was not a string.");
                            }
                            std::string rs = r->string;
                            throw makeError(ast.location, rs);
                        }

                    } else {
                        // Not all arguments forced yet.
                        HeapThunk *th = f.thunks[f.elementId++];
                        if (!th->filled) {
                            stack.newCall(ast.location, th, th->self, th->offset, th->upValues);
                            ast_ = th->body;
                            goto recurse;
                        }
                    }
                } break;

                case FRAME_CALL: {
                    if (auto *thunk = dynamic_cast<HeapThunk *>(f.context)) {
                        // If we called a thunk, cache result.
                        thunk->fill(scratch);
                    } else if (auto *closure = dynamic_cast<HeapClosure *>(f.context)) {
                        if (f.elementId < f.thunks.size()) {
                            // If tailstrict, force thunks
                            HeapThunk *th = f.thunks[f.elementId++];
                            if (!th->filled) {
                                stack.newCall(f.location, th, th->self, th->offset, th->upValues);
                                ast_ = th->body;
                                goto recurse;
                            }
                        } else if (f.thunks.size() == 0) {
                            // Body has now been executed
                        } else {
                            // Execute the body
                            f.thunks.clear();
                            f.elementId = 0;
                            ast_ = closure->body;
                            goto recurse;
                        }
                    }
                    // Result of call is in scratch, just pop.
                } break;

                case FRAME_ERROR: {
                    const auto &ast = *static_cast<const Error *>(f.ast);
                    UString msg;
                    if (scratch.t == Value::STRING) {
                        msg = static_cast<HeapString *>(scratch.v.h)->value;
                    } else {
                        msg = toString(ast.location);
                    }
                    throw makeError(ast.location, encode_utf8(msg));
                } break;

                case FRAME_IF: {
                    const auto &ast = *static_cast<const Conditional *>(f.ast);
                    if (scratch.t != Value::BOOLEAN) {
                        throw makeError(
                            ast.location,
                            "condition must be boolean, got " + type_str(scratch) + ".");
                    }
                    ast_ = scratch.v.b ? ast.branchTrue : ast.branchFalse;
                    stack.pop();
                    goto recurse;
                } break;

                case FRAME_SUPER_INDEX: {
                    const auto &ast = *static_cast<const SuperIndex *>(f.ast);
                    HeapObject *self;
                    unsigned offset;
                    stack.getSelfBinding(self, offset);
                    offset++;
                    if (offset >= countLeaves(self)) {
                        throw makeError(ast.location,
                                        "attempt to use super when there is no super class.");
                    }
                    if (scratch.t != Value::STRING) {
                        throw makeError(
                            ast.location,
                            "super index must be string, got " + type_str(scratch) + ".");
                    }

                    const UString &index_name = static_cast<HeapString *>(scratch.v.h)->value;
                    auto *fid = alloc->makeIdentifier(index_name);
                    stack.pop();
                    ast_ = objectIndex(ast.location, self, fid, offset);
                    goto recurse;
                } break;

                case FRAME_IN_SUPER_ELEMENT: {
                    const auto &ast = *static_cast<const InSuper *>(f.ast);
                    HeapObject *self;
                    unsigned offset;
                    stack.getSelfBinding(self, offset);
                    offset++;
                    if (scratch.t != Value::STRING) {
                        throw makeError(ast.location,
                                        "left hand side of e in super must be string, got " +
                                            type_str(scratch) + ".");
                    }
                    if (offset >= countLeaves(self)) {
                        // There is no super object.
                        scratch = makeBoolean(false);
                    } else {
                        const UString &element_name = static_cast<HeapString *>(scratch.v.h)->value;
                        auto *fid = alloc->makeIdentifier(element_name);
                        unsigned unused_found_at = 0;
                        bool in = findObject(fid, self, offset, unused_found_at);
                        scratch = makeBoolean(in);
                    }
                } break;

                case FRAME_INDEX_INDEX: {
                    const auto &ast = *static_cast<const Index *>(f.ast);
                    const Value &target = f.val;
                    if (target.t == Value::ARRAY) {
                        const auto *array = static_cast<HeapArray *>(target.v.h);
                        if (scratch.t == Value::STRING) {
                            const UString &str = static_cast<HeapString *>(scratch.v.h)->value;
                            throw makeError(
                                ast.location,
                                "attempted index an array with string \""
                                + encode_utf8(jsonnet_string_escape(str, false)) + "\".");
                        }
                        if (scratch.t != Value::NUMBER) {
                            throw makeError(
                                ast.location,
                                "array index must be number, got " + type_str(scratch) + ".");
                        }
                        double index = ::floor(scratch.v.d);
                        long sz = array->elements.size();
                        if (index < 0 || index >= sz) {
                            std::stringstream ss;
                            ss << "array bounds error: " << index << " not within [0, " << sz
                               << ")";
                            throw makeError(ast.location, ss.str());
                        }
                        if (scratch.v.d != index) {
                            std::stringstream ss;
                            ss << "array index was not integer: " << scratch.v.d;
                            throw makeError(ast.location, ss.str());
                        }
                        // index < sz <= SIZE_T_MAX
                        auto *thunk = array->elements[size_t(index)];
                        if (thunk->filled) {
                            scratch = thunk->content;
                        } else {
                            stack.pop();
                            stack.newCall(
                                ast.location, thunk, thunk->self, thunk->offset, thunk->upValues);
                            ast_ = thunk->body;
                            goto recurse;
                        }
                    } else if (target.t == Value::OBJECT) {
                        auto *obj = static_cast<HeapObject *>(target.v.h);
                        assert(obj != nullptr);
                        if (scratch.t != Value::STRING) {
                            throw makeError(
                                ast.location,
                                "object index must be string, got " + type_str(scratch) + ".");
                        }
                        const UString &index_name = static_cast<HeapString *>(scratch.v.h)->value;
                        auto *fid = alloc->makeIdentifier(index_name);
                        stack.pop();
                        ast_ = objectIndex(ast.location, obj, fid, 0);
                        goto recurse;
                    } else if (target.t == Value::STRING) {
                        auto *obj = static_cast<HeapString *>(target.v.h);
                        assert(obj != nullptr);
                        if (scratch.t != Value::NUMBER) {
                            throw makeError(
                                ast.location,
                                "string index must be a number, got " + type_str(scratch) + ".");
                        }
                        long sz = obj->value.length();
                        long i = (long)scratch.v.d;
                        if (i < 0 || i >= sz) {
                            std::stringstream ss;
                            ss << "string bounds error: " << i << " not within [0, " << sz << ")";
                            throw makeError(ast.location, ss.str());
                        }
                        char32_t ch[] = {obj->value[i], U'\0'};
                        scratch = makeString(ch);
                    } else {
                        std::cerr << "INTERNAL ERROR: not object / array / string." << std::endl;
                        abort();
                    }
                } break;

                case FRAME_INDEX_TARGET: {
                    const auto &ast = *static_cast<const Index *>(f.ast);
                    if (scratch.t != Value::ARRAY && scratch.t != Value::OBJECT &&
                        scratch.t != Value::STRING) {
                        throw makeError(ast.location,
                                        "can only index objects, strings, and arrays, got " +
                                            type_str(scratch) + ".");
                    }
                    f.val = scratch;
                    f.kind = FRAME_INDEX_INDEX;
                    if (scratch.t == Value::OBJECT) {
                        auto *self = static_cast<HeapObject *>(scratch.v.h);
                        if (!stack.alreadyExecutingInvariants(self)) {
                            stack.newFrame(FRAME_INVARIANTS, ast.location);
                            Frame &f2 = stack.top();
                            f2.self = self;
                            unsigned counter = 0;
                            objectInvariants(self, self, counter, f2.thunks);
                            if (f2.thunks.size() > 0) {
                                auto *thunk = f2.thunks[0];
                                f2.elementId = 1;
                                stack.newCall(ast.location,
                                              thunk,
                                              thunk->self,
                                              thunk->offset,
                                              thunk->upValues);
                                ast_ = thunk->body;
                                goto recurse;
                            }
                        }
                    }
                    ast_ = ast.index;
                    goto recurse;
                } break;

                case FRAME_INVARIANTS: {
                    if (f.elementId >= f.thunks.size()) {
                        if (stack.size() == initial_stack_size + 1) {
                            // Just pop, evaluate was invoked by runInvariants.
                            break;
                        }
                        stack.pop();
                        Frame &f2 = stack.top();
                        const auto &ast = *static_cast<const Index *>(f2.ast);
                        ast_ = ast.index;
                        goto recurse;
                    }
                    auto *thunk = f.thunks[f.elementId++];
                    stack.newCall(f.location, thunk, thunk->self, thunk->offset, thunk->upValues);
                    ast_ = thunk->body;
                    goto recurse;
                } break;

                case FRAME_LOCAL: {
                    // Result of execution is in scratch already.
                } break;

                case FRAME_OBJECT: {
                    const auto &ast = *static_cast<const DesugaredObject *>(f.ast);
                    if (scratch.t != Value::NULL_TYPE) {
                        if (scratch.t != Value::STRING) {
                            throw makeError(ast.location, "field name was not a string.");
                        }
                        const auto &fname = static_cast<const HeapString *>(scratch.v.h)->value;
                        const Identifier *fid = alloc->makeIdentifier(fname);
                        if (f.objectFields.find(fid) != f.objectFields.end()) {
                            std::string msg =
                                "duplicate field name: \"" + encode_utf8(fname) + "\"";
                            throw makeError(ast.location, msg);
                        }
                        f.objectFields[fid].hide = f.fit->hide;
                        f.objectFields[fid].body = f.fit->body;
                    }
                    f.fit++;
                    if (f.fit != ast.fields.end()) {
                        ast_ = f.fit->name;
                        goto recurse;
                    } else {
                        auto env = capture(ast.freeVariables);
                        scratch = makeObject<HeapSimpleObject>(env, f.objectFields, ast.asserts);
                    }
                } break;

                case FRAME_OBJECT_COMP_ARRAY: {
                    const auto &ast = *static_cast<const ObjectComprehensionSimple *>(f.ast);
                    const Value &arr_v = scratch;
                    if (scratch.t != Value::ARRAY) {
                        throw makeError(ast.location,
                                        "object comprehension needs array, got " + type_str(arr_v));
                    }
                    const auto *arr = static_cast<const HeapArray *>(arr_v.v.h);
                    if (arr->elements.size() == 0) {
                        // Degenerate case.  Just create the object now.
                        scratch = makeObject<HeapComprehensionObject>(
                            BindingFrame{}, ast.value, ast.id, BindingFrame{});
                    } else {
                        f.kind = FRAME_OBJECT_COMP_ELEMENT;
                        f.val = scratch;
                        f.bindings[ast.id] = arr->elements[0];
                        f.elementId = 0;
                        ast_ = ast.field;
                        goto recurse;
                    }
                } break;

                case FRAME_OBJECT_COMP_ELEMENT: {
                    const auto &ast = *static_cast<const ObjectComprehensionSimple *>(f.ast);
                    const auto *arr = static_cast<const HeapArray *>(f.val.v.h);
                    if (scratch.t != Value::NULL_TYPE) {
                        if (scratch.t != Value::STRING) {
                            std::stringstream ss;
                            ss << "field must be string, got: " << type_str(scratch);
                            throw makeError(ast.location, ss.str());
                        }
                        const auto &fname = static_cast<const HeapString *>(scratch.v.h)->value;
                        const Identifier *fid = alloc->makeIdentifier(fname);
                        if (f.elements.find(fid) != f.elements.end()) {
                            throw makeError(ast.location,
                                            "duplicate field name: \"" + encode_utf8(fname) + "\"");
                        }
                        f.elements[fid] = arr->elements[f.elementId];
                    }
                    f.elementId++;

                    if (f.elementId == arr->elements.size()) {
                        auto env = capture(ast.freeVariables);
                        scratch =
                            makeObject<HeapComprehensionObject>(env, ast.value, ast.id, f.elements);
                    } else {
                        f.bindings[ast.id] = arr->elements[f.elementId];
                        ast_ = ast.field;
                        goto recurse;
                    }
                } break;

                case FRAME_STRING_CONCAT: {
                    const auto &ast = *static_cast<const Binary *>(f.ast);
                    const Value &lhs = stack.top().val;
                    const Value &rhs = stack.top().val2;
                    UString output;
                    if (lhs.t == Value::STRING) {
                        output.append(static_cast<const HeapString *>(lhs.v.h)->value);
                    } else {
                        scratch = lhs;
                        output.append(toString(ast.left->location));
                    }
                    if (rhs.t == Value::STRING) {
                        output.append(static_cast<const HeapString *>(rhs.v.h)->value);
                    } else {
                        scratch = rhs;
                        output.append(toString(ast.right->location));
                    }
                    scratch = makeString(output);
                } break;

                case FRAME_UNARY: {
                    const auto &ast = *static_cast<const Unary *>(f.ast);
                    switch (scratch.t) {
                        case Value::BOOLEAN:
                            if (ast.op == UOP_NOT) {
                                scratch = makeBoolean(!scratch.v.b);
                            } else {
                                throw makeError(ast.location,
                                                "unary operator " + uop_string(ast.op) +
                                                    " does not operate on booleans.");
                            }
                            break;

                        case Value::NUMBER:
                            switch (ast.op) {
                                case UOP_PLUS: break;

                                case UOP_MINUS: scratch = makeNumber(-scratch.v.d); break;

                                case UOP_BITWISE_NOT:
                                    scratch = makeNumber(~(long)(scratch.v.d));
                                    break;

                                default:
                                    throw makeError(ast.location,
                                                    "unary operator " + uop_string(ast.op) +
                                                        " does not operate on numbers.");
                            }
                            break;

                        default:
                            throw makeError(ast.location,
                                            "unary operator " + uop_string(ast.op) +
                                                " does not operate on type " + type_str(scratch));
                    }
                } break;

                case FRAME_BUILTIN_JOIN_STRINGS: {
                    joinString(f.str, f.val, f.elementId, scratch);
                    f.elementId++;
                    auto *ast = joinStrings(f.val, f.val2, f.elementId, f.str);
                    if (ast != nullptr) {
                        ast_ = ast;
                        goto recurse;
                    }
                } break;

                case FRAME_BUILTIN_JOIN_ARRAYS: {
                    joinArray(f.thunks, f.val, f.elementId, scratch);
                    f.elementId++;
                    auto *ast = joinArrays(f.val, f.val2, f.elementId, f.thunks);
                    if (ast != nullptr) {
                        ast_ = ast;
                        goto recurse;
                    }
                } break;

                default:
                    std::cerr << "INTERNAL ERROR: Unknown FrameKind:  " << f.kind << std::endl;
                    std::abort();
            }

        popframe:;

            stack.pop();

        replaceframe:;
        }
    }

    /** Manifest the scratch value by evaluating any remaining fields, and then convert to JSON.
     *
     * This can trigger a garbage collection cycle.  Be sure to stash any objects that aren't
     * reachable via the stack or heap.
     *
     * \param multiline If true, will print objects and arrays in an indented fashion.
     */
    UString manifestJson(const LocationRange &loc, bool multiline, const UString &indent)
    {
        // Printing fields means evaluating and binding them, which can trigger
        // garbage collection.

        UStringStream ss;
        switch (scratch.t) {
            case Value::ARRAY: {
                HeapArray *arr = static_cast<HeapArray *>(scratch.v.h);
                if (arr->elements.size() == 0) {
                    ss << U"[ ]";
                } else {
                    const char32_t *prefix = multiline ? U"[\n" : U"[";
                    UString indent2 = multiline ? indent + U"   " : indent;
                    for (auto *thunk : arr->elements) {
                        LocationRange tloc = thunk->body == nullptr ? loc : thunk->body->location;
                        if (thunk->filled) {
                            stack.newCall(loc, thunk, nullptr, 0, BindingFrame{});
                            // Keep arr alive when scratch is overwritten
                            stack.top().val = scratch;
                            scratch = thunk->content;
                        } else {
                            stack.newCall(loc, thunk, thunk->self, thunk->offset, thunk->upValues);
                            // Keep arr alive when scratch is overwritten
                            stack.top().val = scratch;
                            evaluate(thunk->body, stack.size());
                        }
                        auto element = manifestJson(tloc, multiline, indent2);
                        // Restore scratch
                        scratch = stack.top().val;
                        stack.pop();
                        ss << prefix << indent2 << element;
                        prefix = multiline ? U",\n" : U", ";
                    }
                    ss << (multiline ? U"\n" : U"") << indent << U"]";
                }
            } break;

            case Value::BOOLEAN: ss << (scratch.v.b ? U"true" : U"false"); break;

            case Value::NUMBER: ss << decode_utf8(jsonnet_unparse_number(scratch.v.d)); break;

            case Value::FUNCTION:
                throw makeError(loc, "couldn't manifest function in JSON output.");

            case Value::NULL_TYPE: ss << U"null"; break;

            case Value::OBJECT: {
                auto *obj = static_cast<HeapObject *>(scratch.v.h);
                runInvariants(loc, obj);
                // Using std::map has the useful side-effect of ordering the fields
                // alphabetically.
                std::map<UString, const Identifier *> fields;
                for (const auto &f : objectFields(obj, true)) {
                    fields[f->name] = f;
                }
                if (fields.size() == 0) {
                    ss << U"{ }";
                } else {
                    UString indent2 = multiline ? indent + U"   " : indent;
                    const char32_t *prefix = multiline ? U"{\n" : U"{";
                    for (const auto &f : fields) {
                        // pushes FRAME_CALL
                        const AST *body = objectIndex(loc, obj, f.second, 0);
                        stack.top().val = scratch;
                        evaluate(body, stack.size());
                        auto vstr = manifestJson(body->location, multiline, indent2);
                        // Reset scratch so that the object we're manifesting doesn't
                        // get GC'd.
                        scratch = stack.top().val;
                        stack.pop();
                        ss << prefix << indent2 << jsonnet_string_unparse(f.first, false) << U": "
                           << vstr;
                        prefix = multiline ? U",\n" : U", ";
                    }
                    ss << (multiline ? U"\n" : U"") << indent << U"}";
                }
            } break;

            case Value::STRING: {
                const UString &str = static_cast<HeapString *>(scratch.v.h)->value;
                ss << jsonnet_string_unparse(str, false);
            } break;
        }
        return ss.str();
    }

    UString manifestString(const LocationRange &loc)
    {
        if (scratch.t != Value::STRING) {
            std::stringstream ss;
            ss << "expected string result, got: " << type_str(scratch.t);
            throw makeError(loc, ss.str());
        }
        return static_cast<HeapString *>(scratch.v.h)->value;
    }

    StrMap manifestMulti(bool string)
    {
        StrMap r;
        LocationRange loc("During manifestation");
        if (scratch.t != Value::OBJECT) {
            std::stringstream ss;
            ss << "multi mode: top-level object was a " << type_str(scratch.t) << ", "
               << "should be an object whose keys are filenames and values hold "
               << "the JSON for that file.";
            throw makeError(loc, ss.str());
        }
        auto *obj = static_cast<HeapObject *>(scratch.v.h);
        runInvariants(loc, obj);
        std::map<UString, const Identifier *> fields;
        for (const auto &f : objectFields(obj, true)) {
            fields[f->name] = f;
        }
        for (const auto &f : fields) {
            // pushes FRAME_CALL
            const AST *body = objectIndex(loc, obj, f.second, 0);
            stack.top().val = scratch;
            evaluate(body, stack.size());
            auto vstr =
                string ? manifestString(body->location) : manifestJson(body->location, true, U"");
            // Reset scratch so that the object we're manifesting doesn't
            // get GC'd.
            scratch = stack.top().val;
            stack.pop();
            r[encode_utf8(f.first)] = encode_utf8(vstr);
        }
        return r;
    }

    std::vector<std::string> manifestStream(void)
    {
        std::vector<std::string> r;
        LocationRange loc("During manifestation");
        if (scratch.t != Value::ARRAY) {
            std::stringstream ss;
            ss << "stream mode: top-level object was a " << type_str(scratch.t) << ", "
               << "should be an array whose elements hold "
               << "the JSON for each document in the stream.";
            throw makeError(loc, ss.str());
        }
        auto *arr = static_cast<HeapArray *>(scratch.v.h);
        for (auto *thunk : arr->elements) {
            LocationRange tloc = thunk->body == nullptr ? loc : thunk->body->location;
            if (thunk->filled) {
                stack.newCall(loc, thunk, nullptr, 0, BindingFrame{});
                // Keep arr alive when scratch is overwritten
                stack.top().val = scratch;
                scratch = thunk->content;
            } else {
                stack.newCall(loc, thunk, thunk->self, thunk->offset, thunk->upValues);
                // Keep arr alive when scratch is overwritten
                stack.top().val = scratch;
                evaluate(thunk->body, stack.size());
            }
            UString element = manifestJson(tloc, true, U"");
            scratch = stack.top().val;
            stack.pop();
            r.push_back(encode_utf8(element));
        }
        return r;
    }
};

}  // namespace

std::string jsonnet_vm_execute(Allocator *alloc, const AST *ast, const ExtMap &ext_vars,
                               unsigned max_stack, double gc_min_objects, double gc_growth_trigger,
                               const VmNativeCallbackMap &natives,
                               JsonnetImportCallback *import_callback, void *ctx,
                               bool string_output)
{
    Interpreter vm(alloc,
                   ext_vars,
                   max_stack,
                   gc_min_objects,
                   gc_growth_trigger,
                   natives,
                   import_callback,
                   ctx);
    vm.evaluate(ast, 0);
    if (string_output) {
        return encode_utf8(vm.manifestString(LocationRange("During manifestation")));
    } else {
        return encode_utf8(vm.manifestJson(LocationRange("During manifestation"), true, U""));
    }
}

StrMap jsonnet_vm_execute_multi(Allocator *alloc, const AST *ast, const ExtMap &ext_vars,
                                unsigned max_stack, double gc_min_objects, double gc_growth_trigger,
                                const VmNativeCallbackMap &natives,
                                JsonnetImportCallback *import_callback, void *ctx,
                                bool string_output)
{
    Interpreter vm(alloc,
                   ext_vars,
                   max_stack,
                   gc_min_objects,
                   gc_growth_trigger,
                   natives,
                   import_callback,
                   ctx);
    vm.evaluate(ast, 0);
    return vm.manifestMulti(string_output);
}

std::vector<std::string> jsonnet_vm_execute_stream(Allocator *alloc, const AST *ast,
                                                   const ExtMap &ext_vars, unsigned max_stack,
                                                   double gc_min_objects, double gc_growth_trigger,
                                                   const VmNativeCallbackMap &natives,
                                                   JsonnetImportCallback *import_callback,
                                                   void *ctx)
{
    Interpreter vm(alloc,
                   ext_vars,
                   max_stack,
                   gc_min_objects,
                   gc_growth_trigger,
                   natives,
                   import_callback,
                   ctx);
    vm.evaluate(ast, 0);
    return vm.manifestStream();
}<|MERGE_RESOLUTION|>--- conflicted
+++ resolved
@@ -872,11 +872,8 @@
         builtins["strReplace"] = &Interpreter::builtinStrReplace;
         builtins["asciiLower"] = &Interpreter::builtinAsciiLower;
         builtins["asciiUpper"] = &Interpreter::builtinAsciiUpper;
-<<<<<<< HEAD
+        builtins["join"] = &Interpreter::builtinJoin;
         builtins["parseJson"] = &Interpreter::builtinParseJson;
-=======
-        builtins["join"] = &Interpreter::builtinJoin;
->>>>>>> c869920c
     }
 
     /** Clean up the heap, stack, stash, and builtin function ASTs. */
@@ -1442,7 +1439,6 @@
         return nullptr;
     }
 
-<<<<<<< HEAD
     const AST *builtinParseJson(const LocationRange &loc, const std::vector<Value> &args)
     {
         validateBuiltinArgs(loc, "parseJson", args, {Value::STRING});
@@ -1509,7 +1505,9 @@
             case json::value_t::discarded: {
                 abort();
             }
-=======
+        }
+    }
+
     void joinString(UString &running, const Value &sep, unsigned idx, const Value &elt)
     {
         if (elt.t == Value::NULL_TYPE) {
@@ -1615,7 +1613,6 @@
         } else {
             f.thunks.clear();
             return joinArrays(args[0], args[1], 0, f.thunks);
->>>>>>> c869920c
         }
     }
 
