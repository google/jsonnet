# libjsonnet

# Remember to update Bazel and Makefile builds when updating this list! 
set(LIBJSONNET_HEADERS
    ast.h
    desugarer.h
    formatter.h
    lexer.h
    ../include/libjsonnet.h
    parser.h
    pass.h
    state.h
    static_analysis.h
    static_error.h
    std.jsonnet.h
    string_utils.h
    unicode.h
    vm.h)

set(LIBJSONNET_SOURCE
    desugarer.cpp
    formatter.cpp
    lexer.cpp
    libjsonnet.cpp
    parser.cpp
    pass.cpp
    static_analysis.cpp
    string_utils.cpp
    vm.cpp)

<<<<<<< HEAD
add_library(libjsonnet SHARED ${LIBJSONNET_HEADERS} ${LIBJSONNET_SOURCE})
add_dependencies(libjsonnet md5)
=======
add_library(libjsonnet SHARED ${LIBJSONNET_SOURCE})
add_dependencies(libjsonnet md5 stdlib)
>>>>>>> eee81af9
target_link_libraries(libjsonnet md5)

# CMake prepends CMAKE_SHARED_LIBRARY_PREFIX to shared libraries, so without
# this step the output would be |liblibjsonnet|.
set_target_properties(libjsonnet PROPERTIES OUTPUT_NAME jsonnet)
install(TARGETS libjsonnet DESTINATION lib)

# Static library for jsonnet command-line tool.
add_library(libjsonnet_static STATIC ${LIBJSONNET_SOURCE})
add_dependencies(libjsonnet_static md5)
target_link_libraries(libjsonnet_static md5)
set_target_properties(libjsonnet_static PROPERTIES OUTPUT_NAME jsonnet)

# Tests

function(add_test_executable test_name)
    if (EXISTS ${CMAKE_CURRENT_LIST_DIR}/${test_name}.cpp)
        set(TEST_EXT cpp)
    else()
        set(TEST_EXT c)
    endif()
    add_executable(${test_name} ${test_name}.${TEST_EXT})

    add_dependencies(${test_name} libjsonnet_static googletest)
    target_link_libraries(
        ${test_name} gtest gtest_main libjsonnet_static)
endfunction()

if (BUILD_TESTS)
    add_test_executable(lexer_test)
    add_test(lexer_test ${GLOBAL_OUTPUT_PATH}/lexer_test)

    add_test_executable(parser_test)
    add_test(parser_test ${GLOBAL_OUTPUT_PATH}/parser_test)

    add_test_executable(libjsonnet_test)
    add_test(libjsonnet_test ${GLOBAL_OUTPUT_PATH}/libjsonnet_test)

    add_test_executable(libjsonnet_test_file)
    add_test(libjsonnet_test_file
        ${GLOBAL_OUTPUT_PATH}/libjsonnet_test_file
        ${CMAKE_SOURCE_DIR}/test_suite/object.jsonnet)

    set(TEST_SNIPPET "std.assertEqual(({ x: 1, y: self.x } { x: 2 }).y, 2)")
    add_test_executable(libjsonnet_test_snippet)
    add_test(libjsonnet_test_snippet
        ${GLOBAL_OUTPUT_PATH}/libjsonnet_test_snippet ${TEST_SNIPPET})

    add_test(jsonnet_test_snippet
        ${GLOBAL_OUTPUT_PATH}/jsonnet -e ${TEST_SNIPPET})
endif()<|MERGE_RESOLUTION|>--- conflicted
+++ resolved
@@ -28,13 +28,8 @@
     string_utils.cpp
     vm.cpp)
 
-<<<<<<< HEAD
 add_library(libjsonnet SHARED ${LIBJSONNET_HEADERS} ${LIBJSONNET_SOURCE})
-add_dependencies(libjsonnet md5)
-=======
-add_library(libjsonnet SHARED ${LIBJSONNET_SOURCE})
 add_dependencies(libjsonnet md5 stdlib)
->>>>>>> eee81af9
 target_link_libraries(libjsonnet md5)
 
 # CMake prepends CMAKE_SHARED_LIBRARY_PREFIX to shared libraries, so without
