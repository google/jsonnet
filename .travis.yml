--- conflicted
+++ resolved
@@ -6,21 +6,14 @@
   - echo $LANG
   - echo $LC_ALL
 before_script:
-<<<<<<< HEAD
-script: |
-    set -e
-    rvm get head  # Workaround 'shell_session_update: command not found'
-    make test
-    python setup.py build
-    python setup.py test
-    cmake . -Bbuild && cmake --build build --target run_tests 
-=======
 script:
+    - set -e
     - rvm get head  # Workaround 'shell_session_update: command not found'
     - make test
     - python setup.py build
     - python setup.py test
->>>>>>> cb50389f
+      # Test CMake scripts.
+    - cmake . -Bbuild && cmake --build build --target run_tests
 branches:
   only:
     - master
